[package]
name = "solochain-template-runtime"
description = "A solochain runtime template built with Substrate, part of Polkadot Sdk."
version = "0.0.0"
license = "Unlicense"
authors.workspace = true
homepage.workspace = true
repository.workspace = true
edition.workspace = true
publish = false

[package.metadata.docs.rs]
targets = ["x86_64-unknown-linux-gnu"]

[dependencies]
codec = { features = [
	"derive",
], workspace = true }
scale-info = { features = [
	"derive",
	"serde",
], workspace = true }

# frame
frame-support = { features = ["experimental"], workspace = true }
frame-system = { workspace = true }
frame-try-runtime = { optional = true, workspace = true }
frame-executive = { workspace = true }

# frame pallets
<<<<<<< HEAD
pallet-sassafras = { path = "../../../substrate/frame/sassafras", default-features = false, features = ["construct-dummy-ring-context"] }
pallet-aura = { path = "../../../substrate/frame/aura", default-features = false }
pallet-balances = { path = "../../../substrate/frame/balances", default-features = false }
pallet-grandpa = { path = "../../../substrate/frame/grandpa", default-features = false }
pallet-sudo = { path = "../../../substrate/frame/sudo", default-features = false }
pallet-timestamp = { path = "../../../substrate/frame/timestamp", default-features = false }
pallet-transaction-payment = { path = "../../../substrate/frame/transaction-payment", default-features = false }
=======
pallet-aura = { workspace = true }
pallet-balances = { workspace = true }
pallet-grandpa = { workspace = true }
pallet-sudo = { workspace = true }
pallet-timestamp = { workspace = true }
pallet-transaction-payment = { workspace = true }
>>>>>>> d3c31745

# primitives
sp-api = { workspace = true }
sp-block-builder = { workspace = true }
sp-consensus-aura = { features = [
	"serde",
], workspace = true }
sp-consensus-grandpa = { features = [
	"serde",
], workspace = true }
sp-core = { features = [
	"serde",
], workspace = true }
sp-inherents = { workspace = true }
sp-offchain = { workspace = true }
sp-runtime = { features = [
	"serde",
], workspace = true }
sp-session = { workspace = true }
sp-storage = { workspace = true }
sp-transaction-pool = { workspace = true }
sp-version = { features = [
	"serde",
], workspace = true }
sp-genesis-builder = { workspace = true }

# RPC related
frame-system-rpc-runtime-api = { workspace = true }
pallet-transaction-payment-rpc-runtime-api = { workspace = true }

# Used for runtime benchmarking
frame-benchmarking = { optional = true, workspace = true }
frame-system-benchmarking = { optional = true, workspace = true }

# The pallet in this template.
pallet-template = { workspace = true }

[build-dependencies]
substrate-wasm-builder = { optional = true, workspace = true, default-features = true }

[features]
default = ["std"]
std = [
	"codec/std",
	"scale-info/std",

	"frame-executive/std",
	"frame-support/std",
	"frame-system-benchmarking?/std",
	"frame-system-rpc-runtime-api/std",
	"frame-system/std",

	"frame-benchmarking?/std",
	"frame-try-runtime?/std",

	"pallet-sassafras/std",
	"pallet-aura/std",
	"pallet-balances/std",
	"pallet-grandpa/std",
	"pallet-sudo/std",
	"pallet-template/std",
	"pallet-timestamp/std",
	"pallet-transaction-payment-rpc-runtime-api/std",
	"pallet-transaction-payment/std",

	"sp-api/std",
	"sp-block-builder/std",
	"sp-consensus-aura/std",
	"sp-consensus-grandpa/std",
	"sp-core/std",
	"sp-genesis-builder/std",
	"sp-inherents/std",
	"sp-offchain/std",
	"sp-runtime/std",
	"sp-session/std",
	"sp-storage/std",
	"sp-transaction-pool/std",
	"sp-version/std",

	"substrate-wasm-builder",
]

runtime-benchmarks = [
	"frame-benchmarking/runtime-benchmarks",
	"frame-support/runtime-benchmarks",
	"frame-system-benchmarking/runtime-benchmarks",
	"frame-system/runtime-benchmarks",
	"pallet-balances/runtime-benchmarks",
	"pallet-grandpa/runtime-benchmarks",
	"pallet-sudo/runtime-benchmarks",
	"pallet-template/runtime-benchmarks",
	"pallet-timestamp/runtime-benchmarks",
	"sp-runtime/runtime-benchmarks",
	"pallet-sassafras/runtime-benchmarks",
]

try-runtime = [
	"frame-executive/try-runtime",
	"frame-support/try-runtime",
	"frame-system/try-runtime",
	"frame-try-runtime/try-runtime",
	"pallet-sassafras/try-runtime",
	"pallet-aura/try-runtime",
	"pallet-balances/try-runtime",
	"pallet-grandpa/try-runtime",
	"pallet-sudo/try-runtime",
	"pallet-template/try-runtime",
	"pallet-timestamp/try-runtime",
	"pallet-transaction-payment/try-runtime",
	"sp-runtime/try-runtime",
]<|MERGE_RESOLUTION|>--- conflicted
+++ resolved
@@ -28,22 +28,13 @@
 frame-executive = { workspace = true }
 
 # frame pallets
-<<<<<<< HEAD
-pallet-sassafras = { path = "../../../substrate/frame/sassafras", default-features = false, features = ["construct-dummy-ring-context"] }
-pallet-aura = { path = "../../../substrate/frame/aura", default-features = false }
-pallet-balances = { path = "../../../substrate/frame/balances", default-features = false }
-pallet-grandpa = { path = "../../../substrate/frame/grandpa", default-features = false }
-pallet-sudo = { path = "../../../substrate/frame/sudo", default-features = false }
-pallet-timestamp = { path = "../../../substrate/frame/timestamp", default-features = false }
-pallet-transaction-payment = { path = "../../../substrate/frame/transaction-payment", default-features = false }
-=======
+pallet-sassafras = { workspace = true, features = ["construct-dummy-ring-context"] }
 pallet-aura = { workspace = true }
 pallet-balances = { workspace = true }
 pallet-grandpa = { workspace = true }
 pallet-sudo = { workspace = true }
 pallet-timestamp = { workspace = true }
 pallet-transaction-payment = { workspace = true }
->>>>>>> d3c31745
 
 # primitives
 sp-api = { workspace = true }

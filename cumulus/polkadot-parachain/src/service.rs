--- conflicted
+++ resolved
@@ -36,12 +36,8 @@
 	ParaId,
 };
 use cumulus_relay_chain_interface::{OverseerHandle, RelayChainInterface};
-<<<<<<< HEAD
-use sp_core::crypto::CryptoType;
-=======
 use sc_rpc::DenyUnsafe;
 use sp_core::Pair;
->>>>>>> a756baf3
 
 use jsonrpsee::RpcModule;
 
@@ -591,7 +587,6 @@
 		}
 	}
 }
-<<<<<<< HEAD
 
 struct Verifier<Client, AuraId> {
 	client: Arc<Client>,
@@ -624,431 +619,6 @@
 	}
 }
 
-/// Build the import queue for Aura-based runtimes.
-pub fn aura_build_import_queue<RuntimeApi, AuraId: AppCrypto>(
-	client: Arc<ParachainClient<RuntimeApi>>,
-	block_import: ParachainBlockImport<RuntimeApi>,
-	config: &Configuration,
-	telemetry_handle: Option<TelemetryHandle>,
-	task_manager: &TaskManager,
-) -> Result<sc_consensus::DefaultImportQueue<Block>, sc_service::Error>
-where
-	RuntimeApi: ConstructRuntimeApi<Block, ParachainClient<RuntimeApi>> + Send + Sync + 'static,
-	RuntimeApi::RuntimeApi: sp_transaction_pool::runtime_api::TaggedTransactionQueue<Block>
-		+ sp_api::Metadata<Block>
-		+ sp_session::SessionKeys<Block>
-		+ sp_api::ApiExt<Block>
-		+ sp_offchain::OffchainWorkerApi<Block>
-		+ sp_block_builder::BlockBuilder<Block>
-		+ sp_consensus_aura::AuraApi<Block, <<AuraId as AppCrypto>::Pair as CryptoType>::Public>,
-	<<AuraId as AppCrypto>::Pair as CryptoType>::Signature:
-		TryFrom<Vec<u8>> + std::hash::Hash + sp_runtime::traits::Member + Codec,
-{
-	let client2 = client.clone();
-
-	let aura_verifier = move || {
-		let slot_duration = cumulus_client_consensus_aura::slot_duration(&*client2).unwrap();
-
-		Box::new(cumulus_client_consensus_aura::build_verifier::<
-			<AuraId as AppCrypto>::Pair,
-			_,
-			_,
-			_,
-		>(cumulus_client_consensus_aura::BuildVerifierParams {
-			client: client2.clone(),
-			create_inherent_data_providers: move |_, _| async move {
-				let timestamp = sp_timestamp::InherentDataProvider::from_system_time();
-
-				let slot =
-							sp_consensus_aura::inherents::InherentDataProvider::from_timestamp_and_slot_duration(
-								*timestamp,
-								slot_duration,
-							);
-
-				Ok((slot, timestamp))
-			},
-			telemetry: telemetry_handle,
-		})) as Box<_>
-	};
-
-	let relay_chain_verifier =
-		Box::new(RelayChainVerifier::new(client.clone(), |_, _| async { Ok(()) })) as Box<_>;
-
-	let verifier = Verifier {
-		client,
-		relay_chain_verifier,
-		aura_verifier: BuildOnAccess::Uninitialized(Some(Box::new(aura_verifier))),
-		_phantom: PhantomData,
-	};
-
-	let registry = config.prometheus_registry();
-	let spawner = task_manager.spawn_essential_handle();
-
-	Ok(BasicQueue::new(verifier, Box::new(block_import), None, &spawner, registry))
-}
-
-/// Start an aura powered parachain node. Some system chains use this.
-pub async fn start_generic_aura_node<RuntimeApi, AuraId: AppCrypto>(
-	parachain_config: Configuration,
-	polkadot_config: Configuration,
-	collator_options: CollatorOptions,
-	para_id: ParaId,
-	hwbench: Option<sc_sysinfo::HwBench>,
-) -> sc_service::error::Result<(TaskManager, Arc<ParachainClient<RuntimeApi>>)>
-where
-	RuntimeApi: ConstructRuntimeApi<Block, ParachainClient<RuntimeApi>> + Send + Sync + 'static,
-	RuntimeApi::RuntimeApi: sp_transaction_pool::runtime_api::TaggedTransactionQueue<Block>
-		+ sp_api::Metadata<Block>
-		+ sp_session::SessionKeys<Block>
-		+ sp_api::ApiExt<Block>
-		+ sp_offchain::OffchainWorkerApi<Block>
-		+ sp_block_builder::BlockBuilder<Block>
-		+ cumulus_primitives_core::CollectCollationInfo<Block>
-		+ sp_consensus_aura::AuraApi<Block, <<AuraId as AppCrypto>::Pair as CryptoType>::Public>
-		+ pallet_transaction_payment_rpc::TransactionPaymentRuntimeApi<Block, Balance>
-		+ frame_rpc_system::AccountNonceApi<Block, AccountId, Nonce>,
-	<<AuraId as AppCrypto>::Pair as CryptoType>::Signature:
-		TryFrom<Vec<u8>> + std::hash::Hash + sp_runtime::traits::Member + Codec,
-{
-	start_node_impl::<RuntimeApi, _, _, _>(
-		parachain_config,
-		polkadot_config,
-		collator_options,
-		CollatorSybilResistance::Resistant, // Aura
-		para_id,
-		|_| Ok(RpcModule::new(())),
-		aura_build_import_queue::<_, AuraId>,
-		|client,
-		 block_import,
-		 prometheus_registry,
-		 telemetry,
-		 task_manager,
-		 relay_chain_interface,
-		 transaction_pool,
-		 sync_oracle,
-		 keystore,
-		 relay_chain_slot_duration,
-		 para_id,
-		 collator_key,
-		 overseer_handle,
-		 announce_block,
-		 _backend| {
-			let slot_duration = cumulus_client_consensus_aura::slot_duration(&*client)?;
-
-			let proposer_factory = sc_basic_authorship::ProposerFactory::with_proof_recording(
-				task_manager.spawn_handle(),
-				client.clone(),
-				transaction_pool,
-				prometheus_registry,
-				telemetry.clone(),
-			);
-			let proposer = Proposer::new(proposer_factory);
-
-			let collator_service = CollatorService::new(
-				client.clone(),
-				Arc::new(task_manager.spawn_handle()),
-				announce_block,
-				client.clone(),
-			);
-
-			let params = BasicAuraParams {
-				create_inherent_data_providers: move |_, ()| async move { Ok(()) },
-				block_import,
-				para_client: client,
-				relay_client: relay_chain_interface,
-				sync_oracle,
-				keystore,
-				collator_key,
-				para_id,
-				overseer_handle,
-				slot_duration,
-				relay_chain_slot_duration,
-				proposer,
-				collator_service,
-				// Very limited proposal time.
-				authoring_duration: Duration::from_millis(500),
-				collation_request_receiver: None,
-			};
-
-			let fut =
-				basic_aura::run::<Block, <AuraId as AppCrypto>::Pair, _, _, _, _, _, _, _>(params);
-			task_manager.spawn_essential_handle().spawn("aura", None, fut);
-
-			Ok(())
-		},
-		hwbench,
-	)
-	.await
-}
-
-/// Uses the lookahead collator to support async backing.
-///
-/// Start an aura powered parachain node. Some system chains use this.
-pub async fn start_generic_aura_lookahead_node<RuntimeApi, AuraId: AppCrypto>(
-	parachain_config: Configuration,
-	polkadot_config: Configuration,
-	collator_options: CollatorOptions,
-	para_id: ParaId,
-	hwbench: Option<sc_sysinfo::HwBench>,
-) -> sc_service::error::Result<(TaskManager, Arc<ParachainClient<RuntimeApi>>)>
-where
-	RuntimeApi: ConstructRuntimeApi<Block, ParachainClient<RuntimeApi>> + Send + Sync + 'static,
-	RuntimeApi::RuntimeApi: sp_transaction_pool::runtime_api::TaggedTransactionQueue<Block>
-		+ sp_api::Metadata<Block>
-		+ sp_session::SessionKeys<Block>
-		+ sp_api::ApiExt<Block>
-		+ sp_offchain::OffchainWorkerApi<Block>
-		+ sp_block_builder::BlockBuilder<Block>
-		+ cumulus_primitives_core::CollectCollationInfo<Block>
-		+ sp_consensus_aura::AuraApi<Block, <<AuraId as AppCrypto>::Pair as CryptoType>::Public>
-		+ pallet_transaction_payment_rpc::TransactionPaymentRuntimeApi<Block, Balance>
-		+ frame_rpc_system::AccountNonceApi<Block, AccountId, Nonce>
-		+ cumulus_primitives_aura::AuraUnincludedSegmentApi<Block>,
-	<<AuraId as AppCrypto>::Pair as CryptoType>::Signature:
-		TryFrom<Vec<u8>> + std::hash::Hash + sp_runtime::traits::Member + Codec,
-{
-	start_node_impl::<RuntimeApi, _, _, _>(
-		parachain_config,
-		polkadot_config,
-		collator_options,
-		CollatorSybilResistance::Resistant, // Aura
-		para_id,
-		|_| Ok(RpcModule::new(())),
-		aura_build_import_queue::<_, AuraId>,
-		|client,
-		 block_import,
-		 prometheus_registry,
-		 telemetry,
-		 task_manager,
-		 relay_chain_interface,
-		 transaction_pool,
-		 sync_oracle,
-		 keystore,
-		 relay_chain_slot_duration,
-		 para_id,
-		 collator_key,
-		 overseer_handle,
-		 announce_block,
-		 backend| {
-			let slot_duration = cumulus_client_consensus_aura::slot_duration(&*client)?;
-
-			let proposer_factory = sc_basic_authorship::ProposerFactory::with_proof_recording(
-				task_manager.spawn_handle(),
-				client.clone(),
-				transaction_pool,
-				prometheus_registry,
-				telemetry.clone(),
-			);
-			let proposer = Proposer::new(proposer_factory);
-
-			let collator_service = CollatorService::new(
-				client.clone(),
-				Arc::new(task_manager.spawn_handle()),
-				announce_block,
-				client.clone(),
-			);
-
-			let params = AuraParams {
-				create_inherent_data_providers: move |_, ()| async move { Ok(()) },
-				block_import,
-				para_client: client.clone(),
-				para_backend: backend,
-				relay_client: relay_chain_interface,
-				code_hash_provider: move |block_hash| {
-					client.code_at(block_hash).ok().map(|c| ValidationCode::from(c).hash())
-				},
-				sync_oracle,
-				keystore,
-				collator_key,
-				para_id,
-				overseer_handle,
-				slot_duration,
-				relay_chain_slot_duration,
-				proposer,
-				collator_service,
-				authoring_duration: Duration::from_millis(1500),
-				reinitialize: false,
-			};
-
-			let fut =
-				aura::run::<Block, <AuraId as AppCrypto>::Pair, _, _, _, _, _, _, _, _, _>(params);
-			task_manager.spawn_essential_handle().spawn("aura", None, fut);
-
-			Ok(())
-		},
-		hwbench,
-	)
-	.await
-}
-
-/// Start a shell node which should later transition into an Aura powered parachain node. Asset Hub
-/// uses this because at genesis, Asset Hub was on the `shell` runtime which didn't have Aura and
-/// needs to sync and upgrade before it can run `AuraApi` functions.
-pub async fn start_asset_hub_node<RuntimeApi, AuraId: AppCrypto + Send + Codec + Sync>(
-	parachain_config: Configuration,
-	polkadot_config: Configuration,
-	collator_options: CollatorOptions,
-	para_id: ParaId,
-	hwbench: Option<sc_sysinfo::HwBench>,
-) -> sc_service::error::Result<(TaskManager, Arc<ParachainClient<RuntimeApi>>)>
-where
-	RuntimeApi: ConstructRuntimeApi<Block, ParachainClient<RuntimeApi>> + Send + Sync + 'static,
-	RuntimeApi::RuntimeApi: sp_transaction_pool::runtime_api::TaggedTransactionQueue<Block>
-		+ sp_api::Metadata<Block>
-		+ sp_session::SessionKeys<Block>
-		+ sp_api::ApiExt<Block>
-		+ sp_offchain::OffchainWorkerApi<Block>
-		+ sp_block_builder::BlockBuilder<Block>
-		+ cumulus_primitives_core::CollectCollationInfo<Block>
-		+ sp_consensus_aura::AuraApi<Block, <<AuraId as AppCrypto>::Pair as CryptoType>::Public>
-		+ pallet_transaction_payment_rpc::TransactionPaymentRuntimeApi<Block, Balance>
-		+ frame_rpc_system::AccountNonceApi<Block, AccountId, Nonce>,
-	<<AuraId as AppCrypto>::Pair as CryptoType>::Signature:
-		TryFrom<Vec<u8>> + std::hash::Hash + sp_runtime::traits::Member + Codec,
-{
-	start_node_impl::<RuntimeApi, _, _, _>(
-		parachain_config,
-		polkadot_config,
-		collator_options,
-		CollatorSybilResistance::Resistant, // Aura
-		para_id,
-		|_| Ok(RpcModule::new(())),
-		aura_build_import_queue::<_, AuraId>,
-		|client,
-		 block_import,
-		 prometheus_registry,
-		 telemetry,
-		 task_manager,
-		 relay_chain_interface,
-		 transaction_pool,
-		 sync_oracle,
-		 keystore,
-		 relay_chain_slot_duration,
-		 para_id,
-		 collator_key,
-		 overseer_handle,
-		 announce_block,
-		 _backend| {
-			let relay_chain_interface2 = relay_chain_interface.clone();
-
-			let collator_service = CollatorService::new(
-				client.clone(),
-				Arc::new(task_manager.spawn_handle()),
-				announce_block,
-				client.clone(),
-			);
-
-			let spawner = task_manager.spawn_handle();
-
-			let proposer_factory = sc_basic_authorship::ProposerFactory::with_proof_recording(
-				spawner,
-				client.clone(),
-				transaction_pool,
-				prometheus_registry,
-				telemetry.clone(),
-			);
-
-			let collation_future = Box::pin(async move {
-				// Start collating with the `shell` runtime while waiting for an upgrade to an Aura
-				// compatible runtime.
-				let mut request_stream = cumulus_client_collator::relay_chain_driven::init(
-					collator_key.clone(),
-					para_id,
-					overseer_handle.clone(),
-				)
-				.await;
-				while let Some(request) = request_stream.next().await {
-					let pvd = request.persisted_validation_data().clone();
-					let last_head_hash =
-						match <Block as BlockT>::Header::decode(&mut &pvd.parent_head.0[..]) {
-							Ok(header) => header.hash(),
-							Err(e) => {
-								log::error!("Could not decode the head data: {e}");
-								request.complete(None);
-								continue
-							},
-						};
-
-					// Check if we have upgraded to an Aura compatible runtime and transition if
-					// necessary.
-					if client
-						.runtime_api()
-						.has_api::<dyn AuraApi<Block, AuraId>>(last_head_hash)
-						.unwrap_or(false)
-					{
-						// Respond to this request before transitioning to Aura.
-						request.complete(None);
-						break
-					}
-				}
-
-				// Move to Aura consensus.
-				let slot_duration = match cumulus_client_consensus_aura::slot_duration(&*client) {
-					Ok(d) => d,
-					Err(e) => {
-						log::error!("Could not get Aura slot duration: {e}");
-						return
-					},
-				};
-
-				let proposer = Proposer::new(proposer_factory);
-
-				let params = BasicAuraParams {
-					create_inherent_data_providers: move |_, ()| async move { Ok(()) },
-					block_import,
-					para_client: client,
-					relay_client: relay_chain_interface2,
-					sync_oracle,
-					keystore,
-					collator_key,
-					para_id,
-					overseer_handle,
-					slot_duration,
-					relay_chain_slot_duration,
-					proposer,
-					collator_service,
-					// Very limited proposal time.
-					authoring_duration: Duration::from_millis(500),
-					collation_request_receiver: Some(request_stream),
-				};
-
-				basic_aura::run::<Block, <AuraId as AppCrypto>::Pair, _, _, _, _, _, _, _>(params)
-					.await
-			});
-=======
->>>>>>> a756baf3
-
-struct Verifier<Client, AuraId> {
-	client: Arc<Client>,
-	aura_verifier: BuildOnAccess<Box<dyn VerifierT<Block>>>,
-	relay_chain_verifier: Box<dyn VerifierT<Block>>,
-	_phantom: PhantomData<AuraId>,
-}
-
-#[async_trait::async_trait]
-impl<Client, AuraId> VerifierT<Block> for Verifier<Client, AuraId>
-where
-	Client: sp_api::ProvideRuntimeApi<Block> + Send + Sync,
-	Client::Api: AuraApi<Block, AuraId>,
-	AuraId: Send + Sync + Codec,
-{
-	async fn verify(
-		&mut self,
-		block_import: BlockImportParams<Block>,
-	) -> Result<BlockImportParams<Block>, String> {
-		if self
-			.client
-			.runtime_api()
-			.has_api::<dyn AuraApi<Block, AuraId>>(*block_import.header.parent_hash())
-			.unwrap_or(false)
-		{
-			self.aura_verifier.get_mut().verify(block_import).await
-		} else {
-			self.relay_chain_verifier.verify(block_import).await
-		}
-	}
-}
-
 /// Build the import queue for parachain runtimes that started with relay chain consensus and
 /// switched to aura.
 pub fn build_relay_to_aura_import_queue<RuntimeApi, AuraId: AppCrypto>(
@@ -1066,17 +636,8 @@
 		+ sp_api::ApiExt<Block>
 		+ sp_offchain::OffchainWorkerApi<Block>
 		+ sp_block_builder::BlockBuilder<Block>
-<<<<<<< HEAD
-		+ cumulus_primitives_core::CollectCollationInfo<Block>
-		+ sp_consensus_aura::AuraApi<Block, <<AuraId as AppCrypto>::Pair as CryptoType>::Public>
-		+ pallet_transaction_payment_rpc::TransactionPaymentRuntimeApi<Block, Balance>
-		+ frame_rpc_system::AccountNonceApi<Block, AccountId, Nonce>
-		+ cumulus_primitives_aura::AuraUnincludedSegmentApi<Block>,
-	<<AuraId as AppCrypto>::Pair as CryptoType>::Signature:
-=======
 		+ sp_consensus_aura::AuraApi<Block, <<AuraId as AppCrypto>::Pair as Pair>::Public>,
 	<<AuraId as AppCrypto>::Pair as Pair>::Signature:
->>>>>>> a756baf3
 		TryFrom<Vec<u8>> + std::hash::Hash + sp_runtime::traits::Member + Codec,
 {
 	let verifier_client = client.clone();
@@ -1134,28 +695,8 @@
 	collator_options: CollatorOptions,
 	para_id: ParaId,
 	hwbench: Option<sc_sysinfo::HwBench>,
-<<<<<<< HEAD
-) -> sc_service::error::Result<(TaskManager, Arc<ParachainClient<RuntimeApi>>)>
-where
-	RuntimeApi: ConstructRuntimeApi<Block, ParachainClient<RuntimeApi>> + Send + Sync + 'static,
-	RuntimeApi::RuntimeApi: sp_transaction_pool::runtime_api::TaggedTransactionQueue<Block>
-		+ sp_api::Metadata<Block>
-		+ sp_session::SessionKeys<Block>
-		+ sp_api::ApiExt<Block>
-		+ sp_offchain::OffchainWorkerApi<Block>
-		+ sp_block_builder::BlockBuilder<Block>
-		+ cumulus_primitives_core::CollectCollationInfo<Block>
-		+ sp_consensus_aura::AuraApi<Block, <<AuraId as AppCrypto>::Pair as CryptoType>::Public>
-		+ frame_rpc_system::AccountNonceApi<Block, AccountId, Nonce>
-		+ cumulus_primitives_aura::AuraUnincludedSegmentApi<Block>,
-	<<AuraId as AppCrypto>::Pair as CryptoType>::Signature:
-		TryFrom<Vec<u8>> + std::hash::Hash + sp_runtime::traits::Member + Codec,
-{
-	start_basic_lookahead_node_impl::<RuntimeApi, _, _, _>(
-=======
 ) -> sc_service::error::Result<(TaskManager, Arc<ParachainClient<FakeRuntimeApi>>)> {
 	start_node_impl::<FakeRuntimeApi, _, _, _>(
->>>>>>> a756baf3
 		parachain_config,
 		polkadot_config,
 		collator_options,

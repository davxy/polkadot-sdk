--- conflicted
+++ resolved
@@ -17,23 +17,13 @@
 [dependencies]
 scale-codec = { package = "parity-scale-codec", version = "3.2.2", default-features = false }
 scale-info = { version = "2.10.0", default-features = false, features = ["derive"] }
-<<<<<<< HEAD
-serde = { version = "1.0.163", default-features = false, features = ["derive"], optional = true }
+serde = { version = "1.0.188", default-features = false, features = ["derive"], optional = true }
 sp-api = { path = "../../api", default-features = false }
 sp-application-crypto = { path = "../../application-crypto", default-features = false, features = ["bandersnatch-experimental"] }
 sp-consensus-slots = { path = "../slots", default-features = false }
 sp-core = { path = "../../core", default-features = false, features = ["bandersnatch-experimental"] }
 sp-runtime = { path = "../../runtime", default-features = false }
 sp-std = { path = "../../std", default-features = false }
-=======
-serde = { version = "1.0.188", default-features = false, features = ["derive"], optional = true }
-sp-api = { default-features = false, path = "../../api" }
-sp-application-crypto = { default-features = false, path = "../../application-crypto", features = ["bandersnatch-experimental"] }
-sp-consensus-slots = { default-features = false, path = "../slots" }
-sp-core = { default-features = false, path = "../../core", features = ["bandersnatch-experimental"] }
-sp-runtime = { default-features = false, path = "../../runtime" }
-sp-std = { default-features = false, path = "../../std" }
->>>>>>> 0570b6fa
 
 [features]
 default = [ "std" ]

--- conflicted
+++ resolved
@@ -17,11 +17,7 @@
 [dependencies]
 scale-codec = { package = "parity-scale-codec", version = "3.2.2", default-features = false }
 scale-info = { version = "2.10.0", default-features = false, features = ["derive"] }
-<<<<<<< HEAD
-serde = { version = "1.0.163", default-features = false, features = ["derive"], optional = true }
-=======
 serde = { version = "1.0.193", default-features = false, features = ["derive"], optional = true }
->>>>>>> ecfdb2b7
 sp-api = { path = "../../api", default-features = false }
 sp-application-crypto = { path = "../../application-crypto", default-features = false, features = ["bandersnatch-experimental"] }
 sp-consensus-slots = { path = "../slots", default-features = false }

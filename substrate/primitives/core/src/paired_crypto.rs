// This file is part of Substrate.

// Copyright (C) Parity Technologies (UK) Ltd.
// SPDX-License-Identifier: Apache-2.0

// Licensed under the Apache License, Version 2.0 (the "License");
// you may not use this file except in compliance with the License.
// You may obtain a copy of the License at
//
// 	http://www.apache.org/licenses/LICENSE-2.0
//
// Unless required by applicable law or agreed to in writing, software
// distributed under the License is distributed on an "AS IS" BASIS,
// WITHOUT WARRANTIES OR CONDITIONS OF ANY KIND, either express or implied.
// See the License for the specific language governing permissions and
// limitations under the License.

//! API for using a pair of crypto schemes together.

#[cfg(feature = "serde")]
use crate::crypto::Ss58Codec;
use crate::crypto::{
<<<<<<< HEAD
	ByteArray, CryptoType, Derive, Public as PublicT, Signature as SignatureT, UncheckedFrom,
};
#[cfg(feature = "full_crypto")]
use crate::crypto::{DeriveError, DeriveJunction, Pair as PairT, SecretStringError};
=======
	ByteArray, CryptoType, Derive, DeriveError, DeriveJunction, Pair as PairT, Public as PublicT,
	SecretStringError, UncheckedFrom,
};
>>>>>>> a756baf3

use sp_std::vec::Vec;

use codec::{Decode, Encode, MaxEncodedLen};
use core::hash::{Hash, Hasher};
use scale_info::TypeInfo;
#[cfg(feature = "serde")]
use serde::{de, Deserialize, Deserializer, Serialize, Serializer};
#[cfg(all(not(feature = "std"), feature = "serde"))]
use sp_std::alloc::{format, string::String};

use sp_runtime_interface::pass_by::{self, PassBy, PassByInner};
use sp_std::convert::TryFrom;

/// ECDSA and BLS12-377 paired crypto scheme
#[cfg(feature = "bls-experimental")]
pub mod ecdsa_bls377 {
<<<<<<< HEAD
	use crate::{
		bls377,
		crypto::{impl_crypto_type, CryptoTypeId},
		ecdsa,
=======
	use crate::{bls377, crypto::CryptoTypeId, ecdsa};
	#[cfg(feature = "full_crypto")]
	use crate::{
		crypto::{Pair as PairT, UncheckedFrom},
		Hasher,
>>>>>>> a756baf3
	};
	#[cfg(feature = "full_crypto")]
	use crate::{
		crypto::{CryptoType, Pair as PairT, UncheckedFrom},
		Hasher,
	};

	/// An identifier used to match public keys against BLS12-377 keys
	pub const CRYPTO_ID: CryptoTypeId = CryptoTypeId(*b"ecb7");

	const PUBLIC_KEY_LEN: usize =
		ecdsa::PUBLIC_KEY_SERIALIZED_SIZE + bls377::PUBLIC_KEY_SERIALIZED_SIZE;
	const SIGNATURE_LEN: usize =
		ecdsa::SIGNATURE_SERIALIZED_SIZE + bls377::SIGNATURE_SERIALIZED_SIZE;

	/// (ECDSA,BLS12-377) key-pair pair.
	pub type Pair = super::Pair<ecdsa::Pair, bls377::Pair, PUBLIC_KEY_LEN, SIGNATURE_LEN>;
	/// (ECDSA,BLS12-377) public key pair.
	pub type Public = super::Public<PUBLIC_KEY_LEN>;
	/// (ECDSA,BLS12-377) signature pair.
	pub type Signature = super::Signature<SIGNATURE_LEN>;

<<<<<<< HEAD
	#[cfg(feature = "full_crypto")]
	impl_crypto_type!(Pair, Public, Signature);
	#[cfg(not(feature = "full_crypto"))]
	impl_crypto_type!(Public, Signature);
=======
	impl super::CryptoType for Public {
		type Pair = Pair;
	}

	impl super::CryptoType for Signature {
		type Pair = Pair;
	}

	impl super::CryptoType for Pair {
		type Pair = Pair;
	}
>>>>>>> a756baf3

	#[cfg(feature = "full_crypto")]
	impl Pair {
		/// Hashes the `message` with the specified [`Hasher`] before signing sith the ECDSA secret
		/// component.
		///
		/// The hasher does not affect the BLS12-377 component. This generates BLS12-377 Signature
		/// according to IETF standard.
		pub fn sign_with_hasher<H>(&self, message: &[u8]) -> Signature
		where
			H: Hasher,
			H::Out: Into<[u8; 32]>,
		{
			let msg_hash = H::hash(message).into();

			let mut raw: [u8; SIGNATURE_LEN] = [0u8; SIGNATURE_LEN];
			raw[..ecdsa::SIGNATURE_SERIALIZED_SIZE]
				.copy_from_slice(self.left.sign_prehashed(&msg_hash).as_ref());
			raw[ecdsa::SIGNATURE_SERIALIZED_SIZE..]
				.copy_from_slice(self.right.sign(message).as_ref());
			<Self as CryptoType>::Signature::unchecked_from(raw)
		}

		/// Hashes the `message` with the specified [`Hasher`] before verifying with the ECDSA
		/// public component.
		///
		/// The hasher does not affect the the BLS12-377 component. This verifies whether the
		/// BLS12-377 signature was hashed and signed according to IETF standard
		pub fn verify_with_hasher<H>(sig: &Signature, message: &[u8], public: &Public) -> bool
		where
			H: Hasher,
			H::Out: Into<[u8; 32]>,
		{
			let msg_hash = H::hash(message).into();

			let Ok(left_pub) = public.0[..ecdsa::PUBLIC_KEY_SERIALIZED_SIZE].try_into() else {
				return false
			};
			let Ok(left_sig) = sig.0[0..ecdsa::SIGNATURE_SERIALIZED_SIZE].try_into() else {
				return false
			};
			if !ecdsa::Pair::verify_prehashed(&left_sig, &msg_hash, &left_pub) {
				return false
			}

			let Ok(right_pub) = public.0[ecdsa::PUBLIC_KEY_SERIALIZED_SIZE..].try_into() else {
				return false
			};
			let Ok(right_sig) = sig.0[ecdsa::SIGNATURE_SERIALIZED_SIZE..].try_into() else {
				return false
			};
			bls377::Pair::verify(&right_sig, message, &right_pub)
		}
	}
}

/// Secure seed length.
///
/// Currently only supporting sub-schemes whose seed is a 32-bytes array.
const SECURE_SEED_LEN: usize = 32;

/// A secret seed.
///
/// It's not called a "secret key" because ring doesn't expose the secret keys
/// of the key pair (yeah, dumb); as such we're forced to remember the seed manually if we
/// will need it later (such as for HDKD).
type Seed = [u8; SECURE_SEED_LEN];

/// A public key.
#[derive(Clone, Encode, Decode, MaxEncodedLen, TypeInfo, PartialEq, Eq, PartialOrd, Ord)]
pub struct Public<const LEFT_PLUS_RIGHT_LEN: usize>([u8; LEFT_PLUS_RIGHT_LEN]);

<<<<<<< HEAD
impl<const LEFT_PLUS_RIGHT_LEN: usize> Hash for Public<LEFT_PLUS_RIGHT_LEN> {
	fn hash<H: Hasher>(&self, state: &mut H) {
=======
impl<const LEFT_PLUS_RIGHT_LEN: usize> sp_std::hash::Hash for Public<LEFT_PLUS_RIGHT_LEN> {
	fn hash<H: sp_std::hash::Hasher>(&self, state: &mut H) {
>>>>>>> a756baf3
		self.0.hash(state);
	}
}

impl<const LEFT_PLUS_RIGHT_LEN: usize> ByteArray for Public<LEFT_PLUS_RIGHT_LEN> {
	const LEN: usize = LEFT_PLUS_RIGHT_LEN;
}

impl<const LEFT_PLUS_RIGHT_LEN: usize> TryFrom<&[u8]> for Public<LEFT_PLUS_RIGHT_LEN> {
	type Error = ();

	fn try_from(data: &[u8]) -> Result<Self, Self::Error> {
		if data.len() != LEFT_PLUS_RIGHT_LEN {
			return Err(())
		}
		let mut inner = [0u8; LEFT_PLUS_RIGHT_LEN];
		inner.copy_from_slice(data);
		Ok(Public(inner))
	}
}

impl<const LEFT_PLUS_RIGHT_LEN: usize> AsRef<[u8; LEFT_PLUS_RIGHT_LEN]>
	for Public<LEFT_PLUS_RIGHT_LEN>
{
	fn as_ref(&self) -> &[u8; LEFT_PLUS_RIGHT_LEN] {
		&self.0
	}
}

impl<const LEFT_PLUS_RIGHT_LEN: usize> AsRef<[u8]> for Public<LEFT_PLUS_RIGHT_LEN> {
	fn as_ref(&self) -> &[u8] {
		&self.0[..]
	}
}

impl<const LEFT_PLUS_RIGHT_LEN: usize> AsMut<[u8]> for Public<LEFT_PLUS_RIGHT_LEN> {
	fn as_mut(&mut self) -> &mut [u8] {
		&mut self.0[..]
	}
}

impl<const LEFT_PLUS_RIGHT_LEN: usize> PassByInner for Public<LEFT_PLUS_RIGHT_LEN> {
	type Inner = [u8; LEFT_PLUS_RIGHT_LEN];

	fn into_inner(self) -> Self::Inner {
		self.0
	}

	fn inner(&self) -> &Self::Inner {
		&self.0
	}

	fn from_inner(inner: Self::Inner) -> Self {
		Self(inner)
	}
}

impl<const LEFT_PLUS_RIGHT_LEN: usize> PassBy for Public<LEFT_PLUS_RIGHT_LEN> {
	type PassBy = pass_by::Inner<Self, [u8; LEFT_PLUS_RIGHT_LEN]>;
}

impl<
		LeftPair: PairT,
		RightPair: PairT,
		const LEFT_PLUS_RIGHT_PUBLIC_LEN: usize,
		const SIGNATURE_LEN: usize,
	> From<Pair<LeftPair, RightPair, LEFT_PLUS_RIGHT_PUBLIC_LEN, SIGNATURE_LEN>>
	for Public<LEFT_PLUS_RIGHT_PUBLIC_LEN>
where
	Pair<LeftPair, RightPair, LEFT_PLUS_RIGHT_PUBLIC_LEN, SIGNATURE_LEN>:
		PairT<Public = Public<LEFT_PLUS_RIGHT_PUBLIC_LEN>>,
{
	fn from(x: Pair<LeftPair, RightPair, LEFT_PLUS_RIGHT_PUBLIC_LEN, SIGNATURE_LEN>) -> Self {
		x.public()
	}
}

impl<const LEFT_PLUS_RIGHT_LEN: usize> UncheckedFrom<[u8; LEFT_PLUS_RIGHT_LEN]>
	for Public<LEFT_PLUS_RIGHT_LEN>
{
	fn unchecked_from(data: [u8; LEFT_PLUS_RIGHT_LEN]) -> Self {
		Public(data)
	}
}

#[cfg(feature = "std")]
impl<const LEFT_PLUS_RIGHT_LEN: usize> std::fmt::Display for Public<LEFT_PLUS_RIGHT_LEN>
where
	Public<LEFT_PLUS_RIGHT_LEN>: CryptoType<Public = Self>,
{
	fn fmt(&self, f: &mut std::fmt::Formatter) -> std::fmt::Result {
		write!(f, "{}", self.to_ss58check())
	}
}

impl<const LEFT_PLUS_RIGHT_LEN: usize> sp_std::fmt::Debug for Public<LEFT_PLUS_RIGHT_LEN>
where
	Public<LEFT_PLUS_RIGHT_LEN>: CryptoType<Public = Self>,
	[u8; LEFT_PLUS_RIGHT_LEN]: crate::hexdisplay::AsBytesRef,
{
	#[cfg(feature = "std")]
	fn fmt(&self, f: &mut sp_std::fmt::Formatter) -> sp_std::fmt::Result {
		let s = self.to_ss58check();
		write!(f, "{} ({}...)", crate::hexdisplay::HexDisplay::from(&self.0), &s[0..8])
	}

	#[cfg(not(feature = "std"))]
	fn fmt(&self, _: &mut sp_std::fmt::Formatter) -> sp_std::fmt::Result {
		Ok(())
	}
}

#[cfg(feature = "serde")]
impl<const LEFT_PLUS_RIGHT_LEN: usize> Serialize for Public<LEFT_PLUS_RIGHT_LEN>
where
	Public<LEFT_PLUS_RIGHT_LEN>: CryptoType<Public = Self>,
{
	fn serialize<S>(&self, serializer: S) -> Result<S::Ok, S::Error>
	where
		S: Serializer,
	{
		serializer.serialize_str(&self.to_ss58check())
	}
}

#[cfg(feature = "serde")]
impl<'de, const LEFT_PLUS_RIGHT_LEN: usize> Deserialize<'de> for Public<LEFT_PLUS_RIGHT_LEN>
where
	Public<LEFT_PLUS_RIGHT_LEN>: CryptoType<Public = Self>,
{
	fn deserialize<D>(deserializer: D) -> Result<Self, D::Error>
	where
		D: Deserializer<'de>,
	{
		Public::from_ss58check(&String::deserialize(deserializer)?)
			.map_err(|e| de::Error::custom(format!("{:?}", e)))
	}
}

impl<const LEFT_PLUS_RIGHT_LEN: usize> PublicT for Public<LEFT_PLUS_RIGHT_LEN> where
	Public<LEFT_PLUS_RIGHT_LEN>: CryptoType<Public = Self>
{
}

impl<const LEFT_PLUS_RIGHT_LEN: usize> Derive for Public<LEFT_PLUS_RIGHT_LEN> {}

/// A pair of signatures of different types
#[derive(Clone, Encode, Decode, MaxEncodedLen, TypeInfo, PartialEq, Eq)]
pub struct Signature<const LEFT_PLUS_RIGHT_LEN: usize>([u8; LEFT_PLUS_RIGHT_LEN]);

<<<<<<< HEAD
impl<const LEFT_PLUS_RIGHT_LEN: usize> SignatureT for Signature<LEFT_PLUS_RIGHT_LEN> where
	Signature<LEFT_PLUS_RIGHT_LEN>: CryptoType<Signature = Self>
{
}

impl<const LEFT_PLUS_RIGHT_LEN: usize> Hash for Signature<LEFT_PLUS_RIGHT_LEN> {
	fn hash<H: Hasher>(&self, state: &mut H) {
=======
impl<const LEFT_PLUS_RIGHT_LEN: usize> sp_std::hash::Hash for Signature<LEFT_PLUS_RIGHT_LEN> {
	fn hash<H: sp_std::hash::Hasher>(&self, state: &mut H) {
>>>>>>> a756baf3
		self.0.hash(state);
	}
}

impl<const LEFT_PLUS_RIGHT_LEN: usize> ByteArray for Signature<LEFT_PLUS_RIGHT_LEN> {
	const LEN: usize = LEFT_PLUS_RIGHT_LEN;
}

impl<const LEFT_PLUS_RIGHT_LEN: usize> TryFrom<&[u8]> for Signature<LEFT_PLUS_RIGHT_LEN> {
	type Error = ();

	fn try_from(data: &[u8]) -> Result<Self, Self::Error> {
		if data.len() != LEFT_PLUS_RIGHT_LEN {
			return Err(())
		}
		let mut inner = [0u8; LEFT_PLUS_RIGHT_LEN];
		inner.copy_from_slice(data);
		Ok(Signature(inner))
	}
}

impl<const LEFT_PLUS_RIGHT_LEN: usize> AsMut<[u8]> for Signature<LEFT_PLUS_RIGHT_LEN> {
	fn as_mut(&mut self) -> &mut [u8] {
		&mut self.0[..]
	}
}

impl<const LEFT_PLUS_RIGHT_LEN: usize> AsRef<[u8; LEFT_PLUS_RIGHT_LEN]>
	for Signature<LEFT_PLUS_RIGHT_LEN>
{
	fn as_ref(&self) -> &[u8; LEFT_PLUS_RIGHT_LEN] {
		&self.0
	}
}

impl<const LEFT_PLUS_RIGHT_LEN: usize> AsRef<[u8]> for Signature<LEFT_PLUS_RIGHT_LEN> {
	fn as_ref(&self) -> &[u8] {
		&self.0[..]
	}
}

#[cfg(feature = "serde")]
impl<const LEFT_PLUS_RIGHT_LEN: usize> Serialize for Signature<LEFT_PLUS_RIGHT_LEN> {
	fn serialize<S>(&self, serializer: S) -> Result<S::Ok, S::Error>
	where
		S: Serializer,
	{
		serializer.serialize_str(&array_bytes::bytes2hex("", self))
	}
}

#[cfg(feature = "serde")]
impl<'de, const LEFT_PLUS_RIGHT_LEN: usize> Deserialize<'de> for Signature<LEFT_PLUS_RIGHT_LEN> {
	fn deserialize<D>(deserializer: D) -> Result<Self, D::Error>
	where
		D: Deserializer<'de>,
	{
		let bytes = array_bytes::hex2bytes(&String::deserialize(deserializer)?)
			.map_err(|e| de::Error::custom(format!("{:?}", e)))?;
		Signature::<LEFT_PLUS_RIGHT_LEN>::try_from(bytes.as_ref()).map_err(|e| {
			de::Error::custom(format!("Error converting deserialized data into signature: {:?}", e))
		})
	}
}

impl<const LEFT_PLUS_RIGHT_LEN: usize> From<Signature<LEFT_PLUS_RIGHT_LEN>>
	for [u8; LEFT_PLUS_RIGHT_LEN]
{
	fn from(signature: Signature<LEFT_PLUS_RIGHT_LEN>) -> [u8; LEFT_PLUS_RIGHT_LEN] {
		signature.0
	}
}

impl<const LEFT_PLUS_RIGHT_LEN: usize> sp_std::fmt::Debug for Signature<LEFT_PLUS_RIGHT_LEN>
where
	[u8; LEFT_PLUS_RIGHT_LEN]: crate::hexdisplay::AsBytesRef,
{
	#[cfg(feature = "std")]
	fn fmt(&self, f: &mut sp_std::fmt::Formatter) -> sp_std::fmt::Result {
		write!(f, "{}", crate::hexdisplay::HexDisplay::from(&self.0))
	}

	#[cfg(not(feature = "std"))]
	fn fmt(&self, _: &mut sp_std::fmt::Formatter) -> sp_std::fmt::Result {
		Ok(())
	}
}

impl<const LEFT_PLUS_RIGHT_LEN: usize> UncheckedFrom<[u8; LEFT_PLUS_RIGHT_LEN]>
	for Signature<LEFT_PLUS_RIGHT_LEN>
{
	fn unchecked_from(data: [u8; LEFT_PLUS_RIGHT_LEN]) -> Self {
		Signature(data)
	}
}

/// A key pair.
#[derive(Clone)]
pub struct Pair<
	LeftPair: PairT,
	RightPair: PairT,
	const PUBLIC_KEY_LEN: usize,
	const SIGNATURE_LEN: usize,
> {
	left: LeftPair,
	right: RightPair,
}

impl<
		LeftPair: PairT,
		RightPair: PairT,
		const PUBLIC_KEY_LEN: usize,
		const SIGNATURE_LEN: usize,
	> PairT for Pair<LeftPair, RightPair, PUBLIC_KEY_LEN, SIGNATURE_LEN>
where
	Pair<LeftPair, RightPair, PUBLIC_KEY_LEN, SIGNATURE_LEN>: CryptoType<Pair = Self>,
	LeftPair::Signature: SignatureT + ByteArray,
	RightPair::Signature: SignatureT + ByteArray,
	Public<PUBLIC_KEY_LEN>: CryptoType,
	Signature<SIGNATURE_LEN>: CryptoType,
	LeftPair::Seed: From<Seed> + Into<Seed>,
	RightPair::Seed: From<Seed> + Into<Seed>,
	Self::Public: UncheckedFrom<[u8; PUBLIC_KEY_LEN]>,
	Self::Signature: UncheckedFrom<[u8; SIGNATURE_LEN]> + ByteArray,
{
	type Seed = Seed;

	fn from_seed_slice(seed_slice: &[u8]) -> Result<Self, SecretStringError> {
		if seed_slice.len() != SECURE_SEED_LEN {
			return Err(SecretStringError::InvalidSeedLength)
		}
		let left = LeftPair::from_seed_slice(&seed_slice)?;
		let right = RightPair::from_seed_slice(&seed_slice)?;
		Ok(Pair { left, right })
	}

	/// Derive a child key from a series of given junctions.
	///
	/// Note: if the `LeftPair` and `RightPair` crypto schemes differ in
	/// seed derivation, `derive` will drop the seed in the return.
	fn derive<Iter: Iterator<Item = DeriveJunction>>(
		&self,
		path: Iter,
		seed: Option<Self::Seed>,
	) -> Result<(Self, Option<Self::Seed>), DeriveError> {
		let left_path: Vec<_> = path.collect();
		let right_path: Vec<_> = left_path.clone();

		let left = self.left.derive(left_path.into_iter(), seed.map(|s| s.into()))?;
		let right = self.right.derive(right_path.into_iter(), seed.map(|s| s.into()))?;

		let seed = match (left.1, right.1) {
			(Some(l), Some(r)) if l.as_ref() == r.as_ref() => Some(l.into()),
			_ => None,
		};

		Ok((Self { left: left.0, right: right.0 }, seed))
	}

	fn public(&self) -> Self::Public {
		let mut raw = [0u8; PUBLIC_KEY_LEN];
		let left_pub = self.left.public();
		let right_pub = self.right.public();
		raw[..LeftPair::Public::LEN].copy_from_slice(left_pub.as_ref());
		raw[LeftPair::Public::LEN..].copy_from_slice(right_pub.as_ref());
		Self::Public::unchecked_from(raw)
	}

	#[cfg(feature = "full_crypto")]
	fn sign(&self, message: &[u8]) -> Self::Signature {
		let mut raw: [u8; SIGNATURE_LEN] = [0u8; SIGNATURE_LEN];
		raw[..LeftPair::Signature::LEN].copy_from_slice(self.left.sign(message).as_ref());
		raw[LeftPair::Signature::LEN..].copy_from_slice(self.right.sign(message).as_ref());
		<Self as CryptoType>::Signature::unchecked_from(raw)
	}

	fn verify<M: AsRef<[u8]>>(sig: &Self::Signature, message: M, public: &Self::Public) -> bool {
		let Ok(left_pub) = public.as_slice()[..LeftPair::Public::LEN].try_into() else {
			return false
		};
		let Ok(left_sig) = sig.as_slice()[0..LeftPair::Signature::LEN].try_into() else {
			return false
		};
		if !LeftPair::verify(&left_sig, message.as_ref(), &left_pub) {
			return false
		}

		let Ok(right_pub) = public.as_slice()[LeftPair::Public::LEN..PUBLIC_KEY_LEN].try_into()
		else {
			return false
		};
		let Ok(right_sig) = sig.as_slice()[LeftPair::Signature::LEN..].try_into() else {
			return false
		};
		RightPair::verify(&right_sig, message.as_ref(), &right_pub)
	}

	/// Get the seed/secret key for each key and then concatenate them.
	fn to_raw_vec(&self) -> Vec<u8> {
		let mut raw = self.left.to_raw_vec();
		raw.extend(self.right.to_raw_vec());
		raw
	}
}

// Test set exercising the (ECDSA,BLS12-377) implementation
#[cfg(all(test, feature = "bls-experimental"))]
mod test {
	use super::*;
	use crate::{crypto::DEV_PHRASE, KeccakHasher};
	use ecdsa_bls377::{Pair, Public, Signature};

	use crate::{bls377, ecdsa};

	#[test]
	fn test_length_of_paired_ecdsa_and_bls377_public_key_and_signature_is_correct() {
		assert_eq!(Public::LEN, ecdsa::Public::LEN + bls377::Public::LEN);
		assert_eq!(
			Signature::LEN,
			<ecdsa::Pair as CryptoType>::Signature::LEN +
				<bls377::Pair as CryptoType>::Signature::LEN
		);
	}

	#[test]
	fn default_phrase_should_be_used() {
		assert_eq!(
			Pair::from_string("//Alice///password", None).unwrap().public(),
			Pair::from_string(&format!("{}//Alice", DEV_PHRASE), Some("password"))
				.unwrap()
				.public(),
		);
	}

	#[test]
	fn generate_with_phrase_should_be_recoverable_with_from_string() {
		let (pair, phrase, seed) = Pair::generate_with_phrase(None);
		let repair_seed = Pair::from_seed_slice(seed.as_ref()).expect("seed slice is valid");
		assert_eq!(pair.public(), repair_seed.public());
		assert_eq!(pair.to_raw_vec(), repair_seed.to_raw_vec());

		let (repair_phrase, reseed) =
			Pair::from_phrase(phrase.as_ref(), None).expect("seed slice is valid");
		assert_eq!(seed, reseed);
		assert_eq!(pair.public(), repair_phrase.public());
		assert_eq!(pair.to_raw_vec(), repair_seed.to_raw_vec());
		let repair_string = Pair::from_string(phrase.as_str(), None).expect("seed slice is valid");
		assert_eq!(pair.public(), repair_string.public());
		assert_eq!(pair.to_raw_vec(), repair_seed.to_raw_vec());
	}

	#[test]
	fn seed_and_derive_should_work() {
		let seed_for_right_and_left: [u8; SECURE_SEED_LEN] = array_bytes::hex2array_unchecked(
			"9d61b19deffd5a60ba844af492ec2cc44449c5697b326919703bac031cae7f60",
		);
		let pair = Pair::from_seed(&seed_for_right_and_left);
		// we are using hash-to-field so this is not going to work
		// assert_eq!(pair.seed(), seed);
		let path = vec![DeriveJunction::Hard([0u8; 32])];
		let derived = pair.derive(path.into_iter(), None).ok().unwrap().0;
		assert_eq!(
			derived.to_raw_vec(),
			[
				array_bytes::hex2array_unchecked::<&str, SECURE_SEED_LEN>(
					"b8eefc4937200a8382d00050e050ced2d4ab72cc2ef1b061477afb51564fdd61"
				),
				array_bytes::hex2array_unchecked::<&str, SECURE_SEED_LEN>(
					"3a0626d095148813cd1642d38254f1cfff7eb8cc1a2fc83b2a135377c3554c12"
				)
			]
			.concat()
		);
	}

	#[test]
	fn test_vector_should_work() {
		let seed_left_and_right: [u8; SECURE_SEED_LEN] = array_bytes::hex2array_unchecked(
			"9d61b19deffd5a60ba844af492ec2cc44449c5697b326919703bac031cae7f60",
		);
		let pair = Pair::from_seed(&([seed_left_and_right].concat()[..].try_into().unwrap()));
		let public = pair.public();
		assert_eq!(
					public,
					Public::unchecked_from(
						array_bytes::hex2array_unchecked("028db55b05db86c0b1786ca49f095d76344c9e6056b2f02701a7e7f3c20aabfd917a84ca8ce4c37c93c95ecee6a3c0c9a7b9c225093cf2f12dc4f69cbfb847ef9424a18f5755d5a742247d386ff2aabb806bcf160eff31293ea9616976628f77266c8a8cc1d8753be04197bd6cdd8c5c87a148f782c4c1568d599b48833fd539001e580cff64bbc71850605433fcd051f3afc3b74819786f815ffb5272030a8d03e5df61e6183f8fd8ea85f26defa83400"),
		    		),
		    	);
		let message = b"";
		let signature =
		array_bytes::hex2array_unchecked("3dde91174bd9359027be59a428b8146513df80a2a3c7eda2194f64de04a69ab97b753169e94db6ffd50921a2668a48b94ca11e3d32c1ff19cfe88890aa7e8f3c00d1e3013161991e142d8751017d4996209c2ff8a9ee160f373733eda3b4b785ba6edce9f45f87104bbe07aa6aa6eb2780aa705efb2c13d3b317d6409d159d23bdc7cdd5c2a832d1551cf49d811d49c901495e527dbd532e3a462335ce2686009104aba7bc11c5b22be78f3198d2727a0b"
		);
		let signature = Signature::unchecked_from(signature);
		assert!(pair.sign(&message[..]) == signature);
		assert!(Pair::verify(&signature, &message[..], &public));
	}

	#[test]
	fn test_vector_by_string_should_work() {
		let pair = Pair::from_string(
			"0x9d61b19deffd5a60ba844af492ec2cc44449c5697b326919703bac031cae7f60",
			None,
		)
		.unwrap();
		let public = pair.public();
		assert_eq!(
				public,
				Public::unchecked_from(
					array_bytes::hex2array_unchecked("028db55b05db86c0b1786ca49f095d76344c9e6056b2f02701a7e7f3c20aabfd917a84ca8ce4c37c93c95ecee6a3c0c9a7b9c225093cf2f12dc4f69cbfb847ef9424a18f5755d5a742247d386ff2aabb806bcf160eff31293ea9616976628f77266c8a8cc1d8753be04197bd6cdd8c5c87a148f782c4c1568d599b48833fd539001e580cff64bbc71850605433fcd051f3afc3b74819786f815ffb5272030a8d03e5df61e6183f8fd8ea85f26defa83400"
	 ),
	    		),
	    	);
		let message = b"";
		let signature =
	array_bytes::hex2array_unchecked("3dde91174bd9359027be59a428b8146513df80a2a3c7eda2194f64de04a69ab97b753169e94db6ffd50921a2668a48b94ca11e3d32c1ff19cfe88890aa7e8f3c00d1e3013161991e142d8751017d4996209c2ff8a9ee160f373733eda3b4b785ba6edce9f45f87104bbe07aa6aa6eb2780aa705efb2c13d3b317d6409d159d23bdc7cdd5c2a832d1551cf49d811d49c901495e527dbd532e3a462335ce2686009104aba7bc11c5b22be78f3198d2727a0b"
	);
		let signature = Signature::unchecked_from(signature);
		assert!(pair.sign(&message[..]) == signature);
		assert!(Pair::verify(&signature, &message[..], &public));
	}

	#[test]
	fn generated_pair_should_work() {
		let (pair, _) = Pair::generate();
		let public = pair.public();
		let message = b"Something important";
		let signature = pair.sign(&message[..]);
		assert!(Pair::verify(&signature, &message[..], &public));
		assert!(!Pair::verify(&signature, b"Something else", &public));
	}

	#[test]
	fn seeded_pair_should_work() {
		let pair =
			Pair::from_seed(&(b"12345678901234567890123456789012".as_slice().try_into().unwrap()));
		let public = pair.public();
		assert_eq!(
	    		public,
				Public::unchecked_from(
					array_bytes::hex2array_unchecked("035676109c54b9a16d271abeb4954316a40a32bcce023ac14c8e26e958aa68fba9754d2f2bbfa67df54d7e0e951979a18a1e0f45948857752cc2bac6bbb0b1d05e8e48bcc453920bf0c4bbd5993212480112a1fb433f04d74af0a8b700d93dc957ab3207f8d071e948f5aca1a7632c00bdf6d06be05b43e2e6216dccc8a5d55a0071cb2313cfd60b7e9114619cd17c06843b352f0b607a99122f6651df8f02e1ad3697bd208e62af047ddd7b942ba80080")
	 ),
	    	);
		let message =
	    	array_bytes::hex2bytes_unchecked("2f8c6129d816cf51c374bc7f08c3e63ed156cf78aefb4a6550d97b87997977ee00000000000000000200d75a980182b10ab7d54bfed3c964073a0ee172f3daa62325af021a68f707511a4500000000000000"
	    );
		let signature = pair.sign(&message[..]);
		println!("Correct signature: {:?}", signature);
		assert!(Pair::verify(&signature, &message[..], &public));
		assert!(!Pair::verify(&signature, "Other message", &public));
	}

	#[test]
	fn generate_with_phrase_recovery_possible() {
		let (pair1, phrase, _) = Pair::generate_with_phrase(None);
		let (pair2, _) = Pair::from_phrase(&phrase, None).unwrap();

		assert_eq!(pair1.public(), pair2.public());
	}

	#[test]
	fn generate_with_password_phrase_recovery_possible() {
		let (pair1, phrase, _) = Pair::generate_with_phrase(Some("password"));
		let (pair2, _) = Pair::from_phrase(&phrase, Some("password")).unwrap();

		assert_eq!(pair1.public(), pair2.public());
	}

	#[test]
	fn password_does_something() {
		let (pair1, phrase, _) = Pair::generate_with_phrase(Some("password"));
		let (pair2, _) = Pair::from_phrase(&phrase, None).unwrap();

		assert_ne!(pair1.public(), pair2.public());
		assert_ne!(pair1.to_raw_vec(), pair2.to_raw_vec());
	}

	#[test]
	fn ss58check_roundtrip_works() {
		let pair =
			Pair::from_seed(&(b"12345678901234567890123456789012".as_slice().try_into().unwrap()));
		let public = pair.public();
		let s = public.to_ss58check();
		println!("Correct: {}", s);
		let cmp = Public::from_ss58check(&s).unwrap();
		assert_eq!(cmp, public);
	}

	#[test]
	fn sign_and_verify_with_hasher_works() {
		let pair =
			Pair::from_seed(&(b"12345678901234567890123456789012".as_slice().try_into().unwrap()));
		let message = b"Something important";
		let signature = pair.sign_with_hasher::<KeccakHasher>(&message[..]);

		assert!(Pair::verify_with_hasher::<KeccakHasher>(&signature, &message[..], &pair.public()));
	}

	#[test]
	fn signature_serialization_works() {
		let pair =
			Pair::from_seed(&(b"12345678901234567890123456789012".as_slice().try_into().unwrap()));
		let message = b"Something important";
		let signature = pair.sign(&message[..]);

		let serialized_signature = serde_json::to_string(&signature).unwrap();
		println!("{:?} -- {:}", signature.0, serialized_signature);
		// Signature is 177 bytes, hexify * 2 + 2 quote charsy
		assert_eq!(serialized_signature.len(), 356);
		let signature = serde_json::from_str(&serialized_signature).unwrap();
		assert!(Pair::verify(&signature, &message[..], &pair.public()));
	}

	#[test]
	fn signature_serialization_doesnt_panic() {
		fn deserialize_signature(text: &str) -> Result<Signature, serde_json::error::Error> {
			serde_json::from_str(text)
		}
		assert!(deserialize_signature("Not valid json.").is_err());
		assert!(deserialize_signature("\"Not an actual signature.\"").is_err());
		// Poorly-sized
		assert!(deserialize_signature("\"abc123\"").is_err());
	}

	#[test]
	fn encode_and_decode_public_key_works() {
		let pair =
			Pair::from_seed(&(b"12345678901234567890123456789012".as_slice().try_into().unwrap()));
		let public = pair.public();
		let encoded_public = public.encode();
		let decoded_public = Public::decode(&mut encoded_public.as_slice()).unwrap();
		assert_eq!(public, decoded_public)
	}

	#[test]
	fn encode_and_decode_signature_works() {
		let pair =
			Pair::from_seed(&(b"12345678901234567890123456789012".as_slice().try_into().unwrap()));
		let message = b"Something important";
		let signature = pair.sign(&message[..]);
		let encoded_signature = signature.encode();
		let decoded_signature = Signature::decode(&mut encoded_signature.as_slice()).unwrap();
		assert_eq!(signature, decoded_signature)
	}
}<|MERGE_RESOLUTION|>--- conflicted
+++ resolved
@@ -20,16 +20,9 @@
 #[cfg(feature = "serde")]
 use crate::crypto::Ss58Codec;
 use crate::crypto::{
-<<<<<<< HEAD
-	ByteArray, CryptoType, Derive, Public as PublicT, Signature as SignatureT, UncheckedFrom,
+	ByteArray, CryptoType, Derive, DeriveError, DeriveJunction, Pair as PairT, Public as PublicT,
+	SecretStringError, Signature as SignatureT, UncheckedFrom,
 };
-#[cfg(feature = "full_crypto")]
-use crate::crypto::{DeriveError, DeriveJunction, Pair as PairT, SecretStringError};
-=======
-	ByteArray, CryptoType, Derive, DeriveError, DeriveJunction, Pair as PairT, Public as PublicT,
-	SecretStringError, UncheckedFrom,
-};
->>>>>>> a756baf3
 
 use sp_std::vec::Vec;
 
@@ -47,23 +40,10 @@
 /// ECDSA and BLS12-377 paired crypto scheme
 #[cfg(feature = "bls-experimental")]
 pub mod ecdsa_bls377 {
-<<<<<<< HEAD
 	use crate::{
 		bls377,
-		crypto::{impl_crypto_type, CryptoTypeId},
-		ecdsa,
-=======
-	use crate::{bls377, crypto::CryptoTypeId, ecdsa};
-	#[cfg(feature = "full_crypto")]
-	use crate::{
-		crypto::{Pair as PairT, UncheckedFrom},
-		Hasher,
->>>>>>> a756baf3
-	};
-	#[cfg(feature = "full_crypto")]
-	use crate::{
-		crypto::{CryptoType, Pair as PairT, UncheckedFrom},
-		Hasher,
+		crypto::{impl_crypto_type, CryptoType, CryptoTypeId, Pair as PairT, UncheckedFrom},
+		ecdsa, Hasher,
 	};
 
 	/// An identifier used to match public keys against BLS12-377 keys
@@ -81,26 +61,8 @@
 	/// (ECDSA,BLS12-377) signature pair.
 	pub type Signature = super::Signature<SIGNATURE_LEN>;
 
-<<<<<<< HEAD
-	#[cfg(feature = "full_crypto")]
 	impl_crypto_type!(Pair, Public, Signature);
-	#[cfg(not(feature = "full_crypto"))]
-	impl_crypto_type!(Public, Signature);
-=======
-	impl super::CryptoType for Public {
-		type Pair = Pair;
-	}
-
-	impl super::CryptoType for Signature {
-		type Pair = Pair;
-	}
-
-	impl super::CryptoType for Pair {
-		type Pair = Pair;
-	}
->>>>>>> a756baf3
-
-	#[cfg(feature = "full_crypto")]
+
 	impl Pair {
 		/// Hashes the `message` with the specified [`Hasher`] before signing sith the ECDSA secret
 		/// component.
@@ -171,13 +133,8 @@
 #[derive(Clone, Encode, Decode, MaxEncodedLen, TypeInfo, PartialEq, Eq, PartialOrd, Ord)]
 pub struct Public<const LEFT_PLUS_RIGHT_LEN: usize>([u8; LEFT_PLUS_RIGHT_LEN]);
 
-<<<<<<< HEAD
 impl<const LEFT_PLUS_RIGHT_LEN: usize> Hash for Public<LEFT_PLUS_RIGHT_LEN> {
 	fn hash<H: Hasher>(&self, state: &mut H) {
-=======
-impl<const LEFT_PLUS_RIGHT_LEN: usize> sp_std::hash::Hash for Public<LEFT_PLUS_RIGHT_LEN> {
-	fn hash<H: sp_std::hash::Hasher>(&self, state: &mut H) {
->>>>>>> a756baf3
 		self.0.hash(state);
 	}
 }
@@ -328,7 +285,6 @@
 #[derive(Clone, Encode, Decode, MaxEncodedLen, TypeInfo, PartialEq, Eq)]
 pub struct Signature<const LEFT_PLUS_RIGHT_LEN: usize>([u8; LEFT_PLUS_RIGHT_LEN]);
 
-<<<<<<< HEAD
 impl<const LEFT_PLUS_RIGHT_LEN: usize> SignatureT for Signature<LEFT_PLUS_RIGHT_LEN> where
 	Signature<LEFT_PLUS_RIGHT_LEN>: CryptoType<Signature = Self>
 {
@@ -336,10 +292,6 @@
 
 impl<const LEFT_PLUS_RIGHT_LEN: usize> Hash for Signature<LEFT_PLUS_RIGHT_LEN> {
 	fn hash<H: Hasher>(&self, state: &mut H) {
-=======
-impl<const LEFT_PLUS_RIGHT_LEN: usize> sp_std::hash::Hash for Signature<LEFT_PLUS_RIGHT_LEN> {
-	fn hash<H: sp_std::hash::Hasher>(&self, state: &mut H) {
->>>>>>> a756baf3
 		self.0.hash(state);
 	}
 }

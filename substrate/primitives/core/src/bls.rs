// This file is part of Substrate.

// Copyright (C) Parity Technologies (UK) Ltd.
// SPDX-License-Identifier: Apache-2.0

// Licensed under the Apache License, Version 2.0 (the "License");
// you may not use this file except in compliance with the License.
// You may obtain a copy of the License at
//
// 	http://www.apache.org/licenses/LICENSE-2.0
//
// Unless required by applicable law or agreed to in writing, software
// distributed under the License is distributed on an "AS IS" BASIS,
// WITHOUT WARRANTIES OR CONDITIONS OF ANY KIND, either express or implied.
// See the License for the specific language governing permissions and
// limitations under the License.

//! BLS (Boneh–Lynn–Shacham) Signature along with efficiently verifiable Chaum-Pedersen proof API.
//! Signatures are implemented according to
//! [Efficient Aggregatable BLS Signatures with Chaum-Pedersen Proofs](https://eprint.iacr.org/2022/1611)
//! Hash-to-BLS-curve is using Simplified SWU for AB == 0
//! [RFC 9380](https://datatracker.ietf.org/doc/rfc9380/) Sect 6.6.3.
//! Chaum-Pedersen proof uses the same hash-to-field specified in RFC 9380 for the field of the BLS
//! curve.

#[cfg(feature = "serde")]
use crate::crypto::Ss58Codec;
use crate::crypto::{
<<<<<<< HEAD
	ByteArray, CryptoType, Derive, Public as TraitPublic, Signature as TraitSignature,
	UncheckedFrom,
};
#[cfg(feature = "full_crypto")]
use crate::crypto::{DeriveError, DeriveJunction, Pair as TraitPair, SecretStringError};
=======
	ByteArray, CryptoType, Derive, DeriveError, DeriveJunction, Pair as TraitPair,
	Public as TraitPublic, SecretStringError, UncheckedFrom,
};
>>>>>>> a756baf3

use sp_std::vec::Vec;

use codec::{Decode, Encode, MaxEncodedLen};
use core::hash::{Hash, Hasher};
use scale_info::TypeInfo;

#[cfg(feature = "serde")]
use serde::{de, Deserialize, Deserializer, Serialize, Serializer};
#[cfg(all(not(feature = "std"), feature = "serde"))]
use sp_std::alloc::{format, string::String};

use w3f_bls::{
	DoublePublicKey, DoublePublicKeyScheme, DoubleSignature, EngineBLS, Keypair, Message,
	SecretKey, SerializableToBytes, TinyBLS381,
};

use sp_runtime_interface::pass_by::{self, PassBy, PassByInner};
use sp_std::{convert::TryFrom, marker::PhantomData, ops::Deref};

/// BLS-377 specialized types
pub mod bls377 {
	pub use super::{PUBLIC_KEY_SERIALIZED_SIZE, SIGNATURE_SERIALIZED_SIZE};
	use crate::crypto::CryptoTypeId;
	use w3f_bls::TinyBLS377;

	/// An identifier used to match public keys against BLS12-377 keys
	pub const CRYPTO_ID: CryptoTypeId = CryptoTypeId(*b"bls7");

	/// BLS12-377 key pair.
	pub type Pair = super::Pair<TinyBLS377>;
	/// BLS12-377 public key.
	pub type Public = super::Public<TinyBLS377>;
	/// BLS12-377 signature.
	pub type Signature = super::Signature<TinyBLS377>;

	impl super::HardJunctionId for TinyBLS377 {
		const ID: &'static str = "BLS12377HDKD";
	}
}

/// BLS-381 specialized types
pub mod bls381 {
	pub use super::{PUBLIC_KEY_SERIALIZED_SIZE, SIGNATURE_SERIALIZED_SIZE};
	use crate::crypto::CryptoTypeId;
	use w3f_bls::TinyBLS381;

	/// An identifier used to match public keys against BLS12-381 keys
	pub const CRYPTO_ID: CryptoTypeId = CryptoTypeId(*b"bls8");

	/// BLS12-381 key pair.
	pub type Pair = super::Pair<TinyBLS381>;
	/// BLS12-381 public key.
	pub type Public = super::Public<TinyBLS381>;
	/// BLS12-381 signature.
	pub type Signature = super::Signature<TinyBLS381>;

	impl super::HardJunctionId for TinyBLS381 {
		const ID: &'static str = "BLS12381HDKD";
	}
}

trait BlsBound: EngineBLS + HardJunctionId + Send + Sync + 'static {}

impl<T: EngineBLS + HardJunctionId + Send + Sync + 'static> BlsBound for T {}

/// Secret key serialized size
const SECRET_KEY_SERIALIZED_SIZE: usize =
	<SecretKey<TinyBLS381> as SerializableToBytes>::SERIALIZED_BYTES_SIZE;

/// Public key serialized size
pub const PUBLIC_KEY_SERIALIZED_SIZE: usize =
	<DoublePublicKey<TinyBLS381> as SerializableToBytes>::SERIALIZED_BYTES_SIZE;

/// Signature serialized size
pub const SIGNATURE_SERIALIZED_SIZE: usize =
	<DoubleSignature<TinyBLS381> as SerializableToBytes>::SERIALIZED_BYTES_SIZE;

/// A secret seed.
///
/// It's not called a "secret key" because ring doesn't expose the secret keys
/// of the key pair (yeah, dumb); as such we're forced to remember the seed manually if we
/// will need it later (such as for HDKD).
type Seed = [u8; SECRET_KEY_SERIALIZED_SIZE];

/// A public key.
#[derive(Copy, Encode, Decode, MaxEncodedLen, TypeInfo)]
#[scale_info(skip_type_params(T))]
pub struct Public<T> {
	inner: [u8; PUBLIC_KEY_SERIALIZED_SIZE],
	_phantom: PhantomData<fn() -> T>,
}

impl<T> Clone for Public<T> {
	fn clone(&self) -> Self {
		Self { inner: self.inner, _phantom: PhantomData }
	}
}

impl<T> PartialEq for Public<T> {
	fn eq(&self, other: &Self) -> bool {
		self.inner == other.inner
	}
}

impl<T> Eq for Public<T> {}

impl<T> PartialOrd for Public<T> {
	fn partial_cmp(&self, other: &Self) -> Option<sp_std::cmp::Ordering> {
		Some(self.cmp(other))
	}
}

impl<T> Ord for Public<T> {
	fn cmp(&self, other: &Self) -> sp_std::cmp::Ordering {
		self.inner.cmp(&other.inner)
	}
}

<<<<<<< HEAD
impl<T> Hash for Public<T> {
	fn hash<H: Hasher>(&self, state: &mut H) {
=======
impl<T> sp_std::hash::Hash for Public<T> {
	fn hash<H: sp_std::hash::Hasher>(&self, state: &mut H) {
>>>>>>> a756baf3
		self.inner.hash(state)
	}
}

impl<T> ByteArray for Public<T> {
	const LEN: usize = PUBLIC_KEY_SERIALIZED_SIZE;
}

impl<T> PassByInner for Public<T> {
	type Inner = [u8; PUBLIC_KEY_SERIALIZED_SIZE];

	fn into_inner(self) -> Self::Inner {
		self.inner
	}

	fn inner(&self) -> &Self::Inner {
		&self.inner
	}

	fn from_inner(inner: Self::Inner) -> Self {
		Self { inner, _phantom: PhantomData }
	}
}

impl<T> PassBy for Public<T> {
	type PassBy = pass_by::Inner<Self, [u8; PUBLIC_KEY_SERIALIZED_SIZE]>;
}

impl<T> AsRef<[u8; PUBLIC_KEY_SERIALIZED_SIZE]> for Public<T> {
	fn as_ref(&self) -> &[u8; PUBLIC_KEY_SERIALIZED_SIZE] {
		&self.inner
	}
}

impl<T> AsRef<[u8]> for Public<T> {
	fn as_ref(&self) -> &[u8] {
		&self.inner[..]
	}
}

impl<T> AsMut<[u8]> for Public<T> {
	fn as_mut(&mut self) -> &mut [u8] {
		&mut self.inner[..]
	}
}

impl<T> Deref for Public<T> {
	type Target = [u8];

	fn deref(&self) -> &Self::Target {
		&self.inner
	}
}

impl<T> TryFrom<&[u8]> for Public<T> {
	type Error = ();

	fn try_from(data: &[u8]) -> Result<Self, Self::Error> {
		if data.len() != PUBLIC_KEY_SERIALIZED_SIZE {
			return Err(())
		}
		let mut r = [0u8; PUBLIC_KEY_SERIALIZED_SIZE];
		r.copy_from_slice(data);
		Ok(Self::unchecked_from(r))
	}
}

impl<T> From<Public<T>> for [u8; PUBLIC_KEY_SERIALIZED_SIZE] {
	fn from(x: Public<T>) -> Self {
		x.inner
	}
}

impl<T: BlsBound> From<Pair<T>> for Public<T> {
	fn from(x: Pair<T>) -> Self {
		x.public()
	}
}

impl<T> UncheckedFrom<[u8; PUBLIC_KEY_SERIALIZED_SIZE]> for Public<T> {
	fn unchecked_from(data: [u8; PUBLIC_KEY_SERIALIZED_SIZE]) -> Self {
		Public { inner: data, _phantom: PhantomData }
	}
}

#[cfg(feature = "std")]
impl<T: BlsBound> std::str::FromStr for Public<T> {
	type Err = crate::crypto::PublicError;

	fn from_str(s: &str) -> Result<Self, Self::Err> {
		Self::from_ss58check(s)
	}
}

#[cfg(feature = "std")]
impl<T: BlsBound> std::fmt::Display for Public<T> {
	fn fmt(&self, f: &mut std::fmt::Formatter) -> std::fmt::Result {
		write!(f, "{}", self.to_ss58check())
	}
}

#[cfg(feature = "std")]
impl<T: BlsBound> sp_std::fmt::Debug for Public<T> {
	fn fmt(&self, f: &mut sp_std::fmt::Formatter) -> sp_std::fmt::Result {
		let s = self.to_ss58check();
		write!(f, "{} ({}...)", crate::hexdisplay::HexDisplay::from(&self.inner), &s[0..8])
	}
}

#[cfg(not(feature = "std"))]
impl<T> sp_std::fmt::Debug for Public<T> {
	fn fmt(&self, _: &mut sp_std::fmt::Formatter) -> sp_std::fmt::Result {
		Ok(())
	}
}

#[cfg(feature = "serde")]
impl<T: BlsBound> Serialize for Public<T> {
	fn serialize<S>(&self, serializer: S) -> Result<S::Ok, S::Error>
	where
		S: Serializer,
	{
		serializer.serialize_str(&self.to_ss58check())
	}
}

#[cfg(feature = "serde")]
impl<'de, T: BlsBound> Deserialize<'de> for Public<T> {
	fn deserialize<D>(deserializer: D) -> Result<Self, D::Error>
	where
		D: Deserializer<'de>,
	{
		Public::from_ss58check(&String::deserialize(deserializer)?)
			.map_err(|e| de::Error::custom(format!("{:?}", e)))
	}
}

impl<T: BlsBound> TraitPublic for Public<T> {}

impl<T> Derive for Public<T> {}

impl<T: BlsBound> CryptoType for Public<T> {
	type Pair = Pair<T>;
	type Public = Public<T>;
	type Signature = Signature<T>;
}

/// A generic BLS signature.
#[derive(Copy, Encode, Decode, MaxEncodedLen, TypeInfo)]
#[scale_info(skip_type_params(T))]
pub struct Signature<T> {
	inner: [u8; SIGNATURE_SERIALIZED_SIZE],
	_phantom: PhantomData<fn() -> T>,
}

impl<T: BlsBound> TraitSignature for Signature<T> {}

impl<T> Clone for Signature<T> {
	fn clone(&self) -> Self {
		Self { inner: self.inner, _phantom: PhantomData }
	}
}

impl<T> PartialEq for Signature<T> {
	fn eq(&self, other: &Self) -> bool {
		self.inner == other.inner
	}
}

impl<T> Eq for Signature<T> {}

<<<<<<< HEAD
impl<T> Hash for Signature<T> {
	fn hash<H: Hasher>(&self, state: &mut H) {
=======
impl<T> sp_std::hash::Hash for Signature<T> {
	fn hash<H: sp_std::hash::Hasher>(&self, state: &mut H) {
>>>>>>> a756baf3
		self.inner.hash(state)
	}
}

impl<T> ByteArray for Signature<T> {
	const LEN: usize = SIGNATURE_SERIALIZED_SIZE;
}

impl<T> TryFrom<&[u8]> for Signature<T> {
	type Error = ();

	fn try_from(data: &[u8]) -> Result<Self, Self::Error> {
		if data.len() != SIGNATURE_SERIALIZED_SIZE {
			return Err(())
		}
		let mut inner = [0u8; SIGNATURE_SERIALIZED_SIZE];
		inner.copy_from_slice(data);
		Ok(Signature::unchecked_from(inner))
	}
}

#[cfg(feature = "serde")]
impl<T> Serialize for Signature<T> {
	fn serialize<S>(&self, serializer: S) -> Result<S::Ok, S::Error>
	where
		S: Serializer,
	{
		serializer.serialize_str(&array_bytes::bytes2hex("", self))
	}
}

#[cfg(feature = "serde")]
impl<'de, T> Deserialize<'de> for Signature<T> {
	fn deserialize<D>(deserializer: D) -> Result<Self, D::Error>
	where
		D: Deserializer<'de>,
	{
		let signature_hex = array_bytes::hex2bytes(&String::deserialize(deserializer)?)
			.map_err(|e| de::Error::custom(format!("{:?}", e)))?;
		Signature::try_from(signature_hex.as_ref())
			.map_err(|e| de::Error::custom(format!("{:?}", e)))
	}
}

impl<T> From<Signature<T>> for [u8; SIGNATURE_SERIALIZED_SIZE] {
	fn from(signature: Signature<T>) -> [u8; SIGNATURE_SERIALIZED_SIZE] {
		signature.inner
	}
}

impl<T> AsRef<[u8; SIGNATURE_SERIALIZED_SIZE]> for Signature<T> {
	fn as_ref(&self) -> &[u8; SIGNATURE_SERIALIZED_SIZE] {
		&self.inner
	}
}

impl<T> AsRef<[u8]> for Signature<T> {
	fn as_ref(&self) -> &[u8] {
		&self.inner[..]
	}
}

impl<T> AsMut<[u8]> for Signature<T> {
	fn as_mut(&mut self) -> &mut [u8] {
		&mut self.inner[..]
	}
}

impl<T> sp_std::fmt::Debug for Signature<T> {
	#[cfg(feature = "std")]
	fn fmt(&self, f: &mut sp_std::fmt::Formatter) -> sp_std::fmt::Result {
		write!(f, "{}", crate::hexdisplay::HexDisplay::from(&self.inner))
	}

	#[cfg(not(feature = "std"))]
	fn fmt(&self, _: &mut sp_std::fmt::Formatter) -> sp_std::fmt::Result {
		Ok(())
	}
}

impl<T> UncheckedFrom<[u8; SIGNATURE_SERIALIZED_SIZE]> for Signature<T> {
	fn unchecked_from(data: [u8; SIGNATURE_SERIALIZED_SIZE]) -> Self {
		Signature { inner: data, _phantom: PhantomData }
	}
}

impl<T: BlsBound> CryptoType for Signature<T> {
	type Pair = Pair<T>;
	type Public = Public<T>;
	type Signature = Signature<T>;
}

/// A key pair.
pub struct Pair<T: EngineBLS>(Keypair<T>);

impl<T: EngineBLS> Clone for Pair<T> {
	fn clone(&self) -> Self {
		Pair(self.0.clone())
	}
}

trait HardJunctionId {
	const ID: &'static str;
}

/// Derive a single hard junction.
fn derive_hard_junction<T: HardJunctionId>(secret_seed: &Seed, cc: &[u8; 32]) -> Seed {
	(T::ID, secret_seed, cc).using_encoded(sp_crypto_hashing::blake2_256)
}

impl<T: EngineBLS> Pair<T> {}

impl<T: BlsBound> TraitPair for Pair<T> {
	type Seed = Seed;

	fn from_seed_slice(seed_slice: &[u8]) -> Result<Self, SecretStringError> {
		if seed_slice.len() != SECRET_KEY_SERIALIZED_SIZE {
			return Err(SecretStringError::InvalidSeedLength)
		}
		let secret = w3f_bls::SecretKey::from_seed(seed_slice);
		let public = secret.into_public();
		Ok(Pair(w3f_bls::Keypair { secret, public }))
	}

	fn derive<Iter: Iterator<Item = DeriveJunction>>(
		&self,
		path: Iter,
		seed: Option<Seed>,
	) -> Result<(Self, Option<Seed>), DeriveError> {
		let mut acc: [u8; SECRET_KEY_SERIALIZED_SIZE] =
			seed.unwrap_or(self.0.secret.to_bytes().try_into().expect(
				"Secret key serializer returns a vector of SECRET_KEY_SERIALIZED_SIZE size; qed",
			));
		for j in path {
			match j {
				DeriveJunction::Soft(_cc) => return Err(DeriveError::SoftKeyInPath),
				DeriveJunction::Hard(cc) => acc = derive_hard_junction::<T>(&acc, &cc),
			}
		}
		Ok((Self::from_seed(&acc), Some(acc)))
	}

	fn public(&self) -> Self::Public {
		let mut raw = [0u8; PUBLIC_KEY_SERIALIZED_SIZE];
		let pk = DoublePublicKeyScheme::into_double_public_key(&self.0).to_bytes();
		raw.copy_from_slice(pk.as_slice());
		Self::Public::unchecked_from(raw)
	}

	#[cfg(feature = "full_crypto")]
	fn sign(&self, message: &[u8]) -> Self::Signature {
		let mut mutable_self = self.clone();
		let r: [u8; SIGNATURE_SERIALIZED_SIZE] =
			DoublePublicKeyScheme::sign(&mut mutable_self.0, &Message::new(b"", message))
				.to_bytes()
				.try_into()
				.expect("Signature serializer returns vectors of SIGNATURE_SERIALIZED_SIZE size");
		Self::Signature::unchecked_from(r)
	}

	fn verify<M: AsRef<[u8]>>(sig: &Self::Signature, message: M, pubkey: &Self::Public) -> bool {
		let pubkey_array: [u8; PUBLIC_KEY_SERIALIZED_SIZE] =
			match <[u8; PUBLIC_KEY_SERIALIZED_SIZE]>::try_from(pubkey.as_ref()) {
				Ok(pk) => pk,
				Err(_) => return false,
			};
		let public_key = match w3f_bls::double::DoublePublicKey::<T>::from_bytes(&pubkey_array) {
			Ok(pk) => pk,
			Err(_) => return false,
		};

		let sig_array = match sig.inner[..].try_into() {
			Ok(s) => s,
			Err(_) => return false,
		};
		let sig = match w3f_bls::double::DoubleSignature::from_bytes(sig_array) {
			Ok(s) => s,
			Err(_) => return false,
		};

		sig.verify(&Message::new(b"", message.as_ref()), &public_key)
	}

	/// Get the seed for this key.
	fn to_raw_vec(&self) -> Vec<u8> {
		self.0
			.secret
			.to_bytes()
			.try_into()
			.expect("Secret key serializer returns a vector of SECRET_KEY_SERIALIZED_SIZE size")
	}
}

impl<T: BlsBound> CryptoType for Pair<T> {
	type Pair = Pair<T>;
	type Public = Public<T>;
	type Signature = Signature<T>;
}

// Test set exercising the BLS12-377 implementation
#[cfg(test)]
mod test {
	use super::*;
	use crate::crypto::DEV_PHRASE;
	use bls377::{Pair, Signature};

	#[test]
	fn default_phrase_should_be_used() {
		assert_eq!(
			Pair::from_string("//Alice///password", None).unwrap().public(),
			Pair::from_string(&format!("{}//Alice", DEV_PHRASE), Some("password"))
				.unwrap()
				.public(),
		);
	}

	#[test]
	fn seed_and_derive_should_work() {
		let seed = array_bytes::hex2array_unchecked(
			"9d61b19deffd5a60ba844af492ec2cc44449c5697b326919703bac031cae7f60",
		);
		let pair = Pair::from_seed(&seed);
		// we are using hash-to-field so this is not going to work
		// assert_eq!(pair.seed(), seed);
		let path = vec![DeriveJunction::Hard([0u8; 32])];
		let derived = pair.derive(path.into_iter(), None).ok().unwrap().0;
		assert_eq!(
			derived.to_raw_vec(),
			array_bytes::hex2array_unchecked::<_, 32>(
				"3a0626d095148813cd1642d38254f1cfff7eb8cc1a2fc83b2a135377c3554c12"
			)
		);
	}

	#[test]
	fn test_vector_should_work() {
		let pair = Pair::from_seed(&array_bytes::hex2array_unchecked(
			"9d61b19deffd5a60ba844af492ec2cc44449c5697b326919703bac031cae7f60",
		));
		let public = pair.public();
		assert_eq!(
			public,
			Public::unchecked_from(array_bytes::hex2array_unchecked(
				"7a84ca8ce4c37c93c95ecee6a3c0c9a7b9c225093cf2f12dc4f69cbfb847ef9424a18f5755d5a742247d386ff2aabb806bcf160eff31293ea9616976628f77266c8a8cc1d8753be04197bd6cdd8c5c87a148f782c4c1568d599b48833fd539001e580cff64bbc71850605433fcd051f3afc3b74819786f815ffb5272030a8d03e5df61e6183f8fd8ea85f26defa83400"
			))
		);
		let message = b"";
		let signature =
	array_bytes::hex2array_unchecked("d1e3013161991e142d8751017d4996209c2ff8a9ee160f373733eda3b4b785ba6edce9f45f87104bbe07aa6aa6eb2780aa705efb2c13d3b317d6409d159d23bdc7cdd5c2a832d1551cf49d811d49c901495e527dbd532e3a462335ce2686009104aba7bc11c5b22be78f3198d2727a0b"
	);
		let signature = Signature::unchecked_from(signature);
		assert!(pair.sign(&message[..]) == signature);
		assert!(Pair::verify(&signature, &message[..], &public));
	}

	#[test]
	fn test_vector_by_string_should_work() {
		let pair = Pair::from_string(
			"0x9d61b19deffd5a60ba844af492ec2cc44449c5697b326919703bac031cae7f60",
			None,
		)
		.unwrap();
		let public = pair.public();
		assert_eq!(
			public,
			Public::unchecked_from(array_bytes::hex2array_unchecked(
				"7a84ca8ce4c37c93c95ecee6a3c0c9a7b9c225093cf2f12dc4f69cbfb847ef9424a18f5755d5a742247d386ff2aabb806bcf160eff31293ea9616976628f77266c8a8cc1d8753be04197bd6cdd8c5c87a148f782c4c1568d599b48833fd539001e580cff64bbc71850605433fcd051f3afc3b74819786f815ffb5272030a8d03e5df61e6183f8fd8ea85f26defa83400"
			))
		);
		let message = b"";
		let signature =
	array_bytes::hex2array_unchecked("d1e3013161991e142d8751017d4996209c2ff8a9ee160f373733eda3b4b785ba6edce9f45f87104bbe07aa6aa6eb2780aa705efb2c13d3b317d6409d159d23bdc7cdd5c2a832d1551cf49d811d49c901495e527dbd532e3a462335ce2686009104aba7bc11c5b22be78f3198d2727a0b"
	);
		let expected_signature = Signature::unchecked_from(signature);
		println!("signature is {:?}", pair.sign(&message[..]));
		let signature = pair.sign(&message[..]);
		assert!(signature == expected_signature);
		assert!(Pair::verify(&signature, &message[..], &public));
	}
	#[test]
	fn generated_pair_should_work() {
		let (pair, _) = Pair::generate();
		let public = pair.public();
		let message = b"Something important";
		let signature = pair.sign(&message[..]);
		assert!(Pair::verify(&signature, &message[..], &public));
		assert!(!Pair::verify(&signature, b"Something else", &public));
	}

	#[test]
	fn seeded_pair_should_work() {
		let pair = Pair::from_seed(b"12345678901234567890123456789012");
		let public = pair.public();
		assert_eq!(
			public,
			Public::unchecked_from(
				array_bytes::hex2array_unchecked(
				"754d2f2bbfa67df54d7e0e951979a18a1e0f45948857752cc2bac6bbb0b1d05e8e48bcc453920bf0c4bbd5993212480112a1fb433f04d74af0a8b700d93dc957ab3207f8d071e948f5aca1a7632c00bdf6d06be05b43e2e6216dccc8a5d55a0071cb2313cfd60b7e9114619cd17c06843b352f0b607a99122f6651df8f02e1ad3697bd208e62af047ddd7b942ba80080")
			)
		);
		let message =
	array_bytes::hex2bytes_unchecked("2f8c6129d816cf51c374bc7f08c3e63ed156cf78aefb4a6550d97b87997977ee00000000000000000200d75a980182b10ab7d54bfed3c964073a0ee172f3daa62325af021a68f707511a4500000000000000"
	);
		let signature = pair.sign(&message[..]);
		println!("Correct signature: {:?}", signature);
		assert!(Pair::verify(&signature, &message[..], &public));
		assert!(!Pair::verify(&signature, "Other message", &public));
	}

	#[test]
	fn generate_with_phrase_recovery_possible() {
		let (pair1, phrase, _) = Pair::generate_with_phrase(None);
		let (pair2, _) = Pair::from_phrase(&phrase, None).unwrap();

		assert_eq!(pair1.public(), pair2.public());
	}

	#[test]
	fn generate_with_password_phrase_recovery_possible() {
		let (pair1, phrase, _) = Pair::generate_with_phrase(Some("password"));
		let (pair2, _) = Pair::from_phrase(&phrase, Some("password")).unwrap();

		assert_eq!(pair1.public(), pair2.public());
	}

	#[test]
	fn generate_with_phrase_should_be_recoverable_with_from_string() {
		let (pair, phrase, seed) = Pair::generate_with_phrase(None);
		let repair_seed = Pair::from_seed_slice(seed.as_ref()).expect("seed slice is valid");
		assert_eq!(pair.public(), repair_seed.public());
		assert_eq!(pair.to_raw_vec(), repair_seed.to_raw_vec());
		let (repair_phrase, reseed) =
			Pair::from_phrase(phrase.as_ref(), None).expect("seed slice is valid");
		assert_eq!(seed, reseed);
		assert_eq!(pair.public(), repair_phrase.public());
		assert_eq!(pair.to_raw_vec(), repair_seed.to_raw_vec());

		let repair_string = Pair::from_string(phrase.as_str(), None).expect("seed slice is valid");
		assert_eq!(pair.public(), repair_string.public());
		assert_eq!(pair.to_raw_vec(), repair_seed.to_raw_vec());
	}

	#[test]
	fn password_does_something() {
		let (pair1, phrase, _) = Pair::generate_with_phrase(Some("password"));
		let (pair2, _) = Pair::from_phrase(&phrase, None).unwrap();

		assert_ne!(pair1.public(), pair2.public());
		assert_ne!(pair1.to_raw_vec(), pair2.to_raw_vec());
	}

	#[test]
	fn ss58check_roundtrip_works() {
		let pair = Pair::from_seed(b"12345678901234567890123456789012");
		let public = pair.public();
		let s = public.to_ss58check();
		println!("Correct: {}", s);
		let cmp = Public::from_ss58check(&s).unwrap();
		assert_eq!(cmp, public);
	}

	#[test]
	fn signature_serialization_works() {
		let pair = Pair::from_seed(b"12345678901234567890123456789012");
		let message = b"Something important";
		let signature = pair.sign(&message[..]);
		let serialized_signature = serde_json::to_string(&signature).unwrap();
		// Signature is 112 bytes, hexify * 2, so 224  chars + 2 quote chars
		assert_eq!(serialized_signature.len(), 226);
		let signature = serde_json::from_str(&serialized_signature).unwrap();
		assert!(Pair::verify(&signature, &message[..], &pair.public()));
	}

	#[test]
	fn signature_serialization_doesnt_panic() {
		fn deserialize_signature(text: &str) -> Result<Signature, serde_json::error::Error> {
			serde_json::from_str(text)
		}
		assert!(deserialize_signature("Not valid json.").is_err());
		assert!(deserialize_signature("\"Not an actual signature.\"").is_err());
		// Poorly-sized
		assert!(deserialize_signature("\"abc123\"").is_err());
	}
}<|MERGE_RESOLUTION|>--- conflicted
+++ resolved
@@ -15,7 +15,8 @@
 // See the License for the specific language governing permissions and
 // limitations under the License.
 
-//! BLS (Boneh–Lynn–Shacham) Signature along with efficiently verifiable Chaum-Pedersen proof API.
+//! BLS (Boneh–Lynn–Shacham) signature along with efficiently verifiable Chaum-Pedersen proof API.
+//!
 //! Signatures are implemented according to
 //! [Efficient Aggregatable BLS Signatures with Chaum-Pedersen Proofs](https://eprint.iacr.org/2022/1611)
 //! Hash-to-BLS-curve is using Simplified SWU for AB == 0
@@ -26,17 +27,9 @@
 #[cfg(feature = "serde")]
 use crate::crypto::Ss58Codec;
 use crate::crypto::{
-<<<<<<< HEAD
-	ByteArray, CryptoType, Derive, Public as TraitPublic, Signature as TraitSignature,
-	UncheckedFrom,
+	ByteArray, CryptoType, Derive, DeriveError, DeriveJunction, Pair as TraitPair,
+	Public as TraitPublic, SecretStringError, Signature as TraitSignature, UncheckedFrom,
 };
-#[cfg(feature = "full_crypto")]
-use crate::crypto::{DeriveError, DeriveJunction, Pair as TraitPair, SecretStringError};
-=======
-	ByteArray, CryptoType, Derive, DeriveError, DeriveJunction, Pair as TraitPair,
-	Public as TraitPublic, SecretStringError, UncheckedFrom,
-};
->>>>>>> a756baf3
 
 use sp_std::vec::Vec;
 
@@ -156,13 +149,8 @@
 	}
 }
 
-<<<<<<< HEAD
 impl<T> Hash for Public<T> {
 	fn hash<H: Hasher>(&self, state: &mut H) {
-=======
-impl<T> sp_std::hash::Hash for Public<T> {
-	fn hash<H: sp_std::hash::Hasher>(&self, state: &mut H) {
->>>>>>> a756baf3
 		self.inner.hash(state)
 	}
 }
@@ -334,13 +322,8 @@
 
 impl<T> Eq for Signature<T> {}
 
-<<<<<<< HEAD
 impl<T> Hash for Signature<T> {
 	fn hash<H: Hasher>(&self, state: &mut H) {
-=======
-impl<T> sp_std::hash::Hash for Signature<T> {
-	fn hash<H: sp_std::hash::Hasher>(&self, state: &mut H) {
->>>>>>> a756baf3
 		self.inner.hash(state)
 	}
 }

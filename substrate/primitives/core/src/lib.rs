--- conflicted
+++ resolved
@@ -56,6 +56,7 @@
 pub mod crypto;
 pub mod hexdisplay;
 pub use paste;
+
 pub mod defer;
 pub mod hash;
 pub mod offchain;
@@ -64,10 +65,6 @@
 pub mod traits;
 pub mod uint;
 
-<<<<<<< HEAD
-=======
-mod address_uri;
->>>>>>> a756baf3
 #[cfg(feature = "bandersnatch-experimental")]
 pub mod bandersnatch;
 #[cfg(feature = "bls-experimental")]
@@ -82,10 +79,10 @@
 #[cfg(feature = "bls-experimental")]
 pub use paired_crypto::ecdsa_bls377;
 
-#[cfg(any(feature = "full_crypto", feature = "std"))]
+#[cfg(feature = "std")]
+mod hasher;
+
 mod address_uri;
-#[cfg(feature = "std")]
-mod hasher;
 
 pub use self::{
 	hash::{convert_hash, H160, H256, H512},

// This file is part of Substrate.

// Copyright (C) Parity Technologies (UK) Ltd.
// SPDX-License-Identifier: Apache-2.0

// Licensed under the Apache License, Version 2.0 (the "License");
// you may not use this file except in compliance with the License.
// You may obtain a copy of the License at
//
// 	http://www.apache.org/licenses/LICENSE-2.0
//
// Unless required by applicable law or agreed to in writing, software
// distributed under the License is distributed on an "AS IS" BASIS,
// WITHOUT WARRANTIES OR CONDITIONS OF ANY KIND, either express or implied.
// See the License for the specific language governing permissions and
// limitations under the License.

//! Traits and macros for constructing application specific strongly typed crypto wrappers.

#![warn(missing_docs)]
#![cfg_attr(not(feature = "std"), no_std)]

<<<<<<< HEAD
pub use sp_core::crypto::{key_types, CryptoType, CryptoTypeId, KeyTypeId};
=======
pub use sp_core::crypto::{key_types, CryptoTypeId, DeriveJunction, KeyTypeId, Ss58Codec};
>>>>>>> a756baf3
#[doc(hidden)]
pub use sp_core::crypto::{DeriveError, Pair, SecretStringError};
#[doc(hidden)]
pub use sp_core::{
	self,
	crypto::{ByteArray, Derive, IsWrappedBy, Public, Signature, UncheckedFrom, Wraps},
	RuntimeDebug,
};

#[doc(hidden)]
pub use codec;
#[doc(hidden)]
pub use scale_info;
#[doc(hidden)]
#[cfg(feature = "serde")]
pub use serde;
#[doc(hidden)]
pub use sp_std::{ops::Deref, vec::Vec};

#[cfg(feature = "bandersnatch-experimental")]
pub mod bandersnatch;
#[cfg(feature = "bls-experimental")]
pub mod bls377;
#[cfg(feature = "bls-experimental")]
pub mod bls381;
pub mod ecdsa;
#[cfg(feature = "bls-experimental")]
pub mod ecdsa_bls377;
pub mod ed25519;
pub mod sr25519;
mod traits;

pub use traits::*;

/// Declares `Public`, `Pair` and `Signature` types which are functionally equivalent
/// to the corresponding types defined by `$module` but are new application-specific
/// types whose identifier is `$key_type`.
///
/// ```rust
/// # use sp_application_crypto::{app_crypto, ed25519, KeyTypeId};
/// // Declare a new set of crypto types using ed25519 logic that identifies as `KeyTypeId`
/// // of value `b"fuba"`.
/// app_crypto!(ed25519, KeyTypeId(*b"fuba"));
/// ```
#[cfg(feature = "full_crypto")]
#[macro_export]
macro_rules! app_crypto {
	($module:ident, $key_type:expr) => {
		$crate::app_crypto_public_full_crypto!($module::Public, $key_type, $module::CRYPTO_ID);
		$crate::app_crypto_public_common!(
			$module::Public,
			$module::Signature,
			$key_type,
			$module::CRYPTO_ID
		);
		$crate::app_crypto_signature_full_crypto!(
			$module::Signature,
			$key_type,
			$module::CRYPTO_ID
		);
		$crate::app_crypto_signature_common!($module::Signature, $key_type);
		$crate::app_crypto_pair_common!($module::Pair, $key_type, $module::CRYPTO_ID);
	};
}

/// Declares `Public`, `Pair` and `Signature` types which are functionally equivalent
/// to the corresponding types defined by `$module` but that are new application-specific
/// types whose identifier is `$key_type`.
///
/// ```rust
/// # use sp_application_crypto::{app_crypto, ed25519, KeyTypeId};
/// // Declare a new set of crypto types using ed25519 logic that identifies as `KeyTypeId`
/// // of value `b"fuba"`.
/// app_crypto!(ed25519, KeyTypeId(*b"fuba"));
/// ```
#[cfg(not(feature = "full_crypto"))]
#[macro_export]
macro_rules! app_crypto {
	($module:ident, $key_type:expr) => {
		$crate::app_crypto_public_not_full_crypto!($module::Public, $key_type, $module::CRYPTO_ID);
		$crate::app_crypto_public_common!(
			$module::Public,
			$module::Signature,
			$key_type,
			$module::CRYPTO_ID
		);
		$crate::app_crypto_signature_not_full_crypto!(
			$module::Signature,
			$key_type,
			$module::CRYPTO_ID
		);
		$crate::app_crypto_signature_common!($module::Signature, $key_type);
		$crate::app_crypto_pair_common!($module::Pair, $key_type, $module::CRYPTO_ID);
	};
}

/// Declares `Pair` type which is functionally equivalent to `$pair`, but is
/// new application-specific type whose identifier is `$key_type`.
/// It is a common part shared between full_crypto and non full_crypto environments.
#[macro_export]
macro_rules! app_crypto_pair_common {
	($pair:ty, $key_type:expr, $crypto_type:expr) => {
		$crate::wrap! {
			/// A generic `AppPublic` wrapper type over $pair crypto; this has no specific App.
			#[derive(Clone)]
			pub struct Pair($pair);
		}

		impl $crate::CryptoType for Pair {
			type Pair = Pair;
			type Public = Public;
			type Signature = Signature;
		}

		impl $crate::Pair for Pair {
			type Seed = <$pair as $crate::Pair>::Seed;

			$crate::app_crypto_pair_functions_if_std!($pair);
			$crate::app_crypto_pair_functions_if_full_crypto!($pair);

			fn from_phrase(
				phrase: &str,
				password: Option<&str>,
			) -> Result<(Self, Self::Seed), $crate::SecretStringError> {
				<$pair>::from_phrase(phrase, password).map(|r| (Self(r.0), r.1))
			}
			fn derive<Iter: Iterator<Item = $crate::DeriveJunction>>(
				&self,
				path: Iter,
				seed: Option<Self::Seed>,
			) -> Result<(Self, Option<Self::Seed>), $crate::DeriveError> {
				self.0.derive(path, seed).map(|x| (Self(x.0), x.1))
			}
			fn from_seed(seed: &Self::Seed) -> Self {
				Self(<$pair>::from_seed(seed))
			}
			fn from_seed_slice(seed: &[u8]) -> Result<Self, $crate::SecretStringError> {
				<$pair>::from_seed_slice(seed).map(Self)
			}
			fn verify<M: AsRef<[u8]>>(
				sig: &Self::Signature,
				message: M,
				pubkey: &Self::Public,
			) -> bool {
				<$pair>::verify(&sig.0, message, pubkey.as_ref())
			}
			fn public(&self) -> Self::Public {
				Public(self.0.public())
			}
			fn to_raw_vec(&self) -> $crate::Vec<u8> {
				self.0.to_raw_vec()
			}
		}

		impl $crate::AppCrypto for Pair {
			type Public = Public;
			type Pair = Pair;
			type Signature = Signature;
			const ID: $crate::KeyTypeId = $key_type;
			const CRYPTO_ID: $crate::CryptoTypeId = $crypto_type;
		}

		impl $crate::AppPair for Pair {
			type Generic = $pair;
		}

		impl Pair {
			/// Convert into wrapped generic key pair type.
			pub fn into_inner(self) -> $pair {
				self.0
			}
		}
	};
}

/// Implements functions for the `Pair` trait when `feature = "std"` is enabled.
#[doc(hidden)]
#[cfg(feature = "std")]
#[macro_export]
macro_rules! app_crypto_pair_functions_if_std {
	($pair:ty) => {
		fn generate_with_phrase(password: Option<&str>) -> (Self, String, Self::Seed) {
			let r = <$pair>::generate_with_phrase(password);
			(Self(r.0), r.1, r.2)
		}
	};
}

#[doc(hidden)]
#[cfg(not(feature = "std"))]
#[macro_export]
macro_rules! app_crypto_pair_functions_if_std {
	($pair:ty) => {};
}

/// Implements functions for the `Pair` trait when `feature = "full_crypto"` is enabled.
#[doc(hidden)]
#[cfg(feature = "full_crypto")]
#[macro_export]
macro_rules! app_crypto_pair_functions_if_full_crypto {
	($pair:ty) => {
		fn sign(&self, msg: &[u8]) -> Self::Signature {
			Signature(self.0.sign(msg))
		}
	};
}

#[doc(hidden)]
#[cfg(not(feature = "full_crypto"))]
#[macro_export]
macro_rules! app_crypto_pair_functions_if_full_crypto {
	($pair:ty) => {};
}

/// Declares `Public` type which is functionally equivalent to `$public` but is
/// new application-specific type whose identifier is `$key_type`.
/// For full functionality, `app_crypto_public_common!` must be called too.
/// Can only be used with `full_crypto` feature.
#[doc(hidden)]
#[macro_export]
macro_rules! app_crypto_public_full_crypto {
	($public:ty, $key_type:expr, $crypto_type:expr) => {
		$crate::wrap! {
			/// A generic `AppPublic` wrapper type over $public crypto; this has no specific App.
			#[derive(
				Clone, Eq, Hash, PartialEq, PartialOrd, Ord,
				$crate::codec::Encode,
				$crate::codec::Decode,
				$crate::RuntimeDebug,
				$crate::codec::MaxEncodedLen,
				$crate::scale_info::TypeInfo,
			)]
			#[codec(crate = $crate::codec)]
			pub struct Public($public);
		}

		impl $crate::CryptoType for Public {
			type Pair = Pair;
			type Public = Public;
			type Signature = Signature;
		}

		impl $crate::AppCrypto for Public {
			type Pair = Pair;
			type Public = Public;
			type Signature = Signature;
			const ID: $crate::KeyTypeId = $key_type;
			const CRYPTO_ID: $crate::CryptoTypeId = $crypto_type;
		}
	};
}

/// Declares `Public` type which is functionally equivalent to `$public` but is
/// new application-specific type whose identifier is `$key_type`.
/// For full functionality, `app_crypto_public_common!` must be called too.
/// Can only be used without `full_crypto` feature.
#[doc(hidden)]
#[macro_export]
macro_rules! app_crypto_public_not_full_crypto {
	($public:ty, $key_type:expr, $crypto_type:expr) => {
		$crate::wrap! {
			/// A generic `AppPublic` wrapper type over $public crypto; this has no specific App.
			#[derive(
				Clone, Eq, Hash, PartialEq, Ord, PartialOrd,
				$crate::codec::Encode,
				$crate::codec::Decode,
				$crate::RuntimeDebug,
				$crate::codec::MaxEncodedLen,
				$crate::scale_info::TypeInfo,
			)]
			pub struct Public($public);
		}

		impl $crate::CryptoType for Public {
<<<<<<< HEAD
			type Public = Public;
			type Signature = Signature;
=======
			type Pair = Pair;
>>>>>>> a756baf3
		}

		impl $crate::AppCrypto for Public {
			type Public = Public;
			type Pair = Pair;
			type Signature = Signature;
			const ID: $crate::KeyTypeId = $key_type;
			const CRYPTO_ID: $crate::CryptoTypeId = $crypto_type;
		}
	};
}

/// Declares `Public` type which is functionally equivalent to `$public` but is
/// new application-specific type whose identifier is `$key_type`.
/// For full functionality, `app_crypto_public_(not)_full_crypto!` must be called too.
#[doc(hidden)]
#[macro_export]
macro_rules! app_crypto_public_common {
	($public:ty, $sig:ty, $key_type:expr, $crypto_type:expr) => {
		$crate::app_crypto_public_common_if_serde!();

		impl AsRef<[u8]> for Public {
			fn as_ref(&self) -> &[u8] {
				self.0.as_ref()
			}
		}

		impl AsMut<[u8]> for Public {
			fn as_mut(&mut self) -> &mut [u8] {
				self.0.as_mut()
			}
		}

		impl $crate::ByteArray for Public {
			const LEN: usize = <$public>::LEN;
		}

		impl $crate::Public for Public {}

		impl $crate::AppPublic for Public {
			type Generic = $public;
		}

		impl<'a> TryFrom<&'a [u8]> for Public {
			type Error = ();

			fn try_from(data: &'a [u8]) -> Result<Self, Self::Error> {
				<$public>::try_from(data).map(Into::into)
			}
		}

		impl Public {
			/// Convert into wrapped generic public key type.
			pub fn into_inner(self) -> $public {
				self.0
			}
		}
	};
}

#[doc(hidden)]
pub mod module_format_string_prelude {
	#[cfg(all(not(feature = "std"), feature = "serde"))]
	pub use sp_std::alloc::{format, string::String};
	#[cfg(feature = "std")]
	pub use std::{format, string::String};
}

/// Implements traits for the public key type if `feature = "serde"` is enabled.
#[cfg(feature = "serde")]
#[doc(hidden)]
#[macro_export]
macro_rules! app_crypto_public_common_if_serde {
	() => {
		impl $crate::Derive for Public {
			fn derive<Iter: Iterator<Item = $crate::DeriveJunction>>(
				&self,
				path: Iter,
			) -> Option<Self> {
				self.0.derive(path).map(Self)
			}
		}

		impl core::fmt::Display for Public {
			fn fmt(&self, f: &mut core::fmt::Formatter) -> core::fmt::Result {
				use $crate::Ss58Codec;
				write!(f, "{}", self.0.to_ss58check())
			}
		}

		impl $crate::serde::Serialize for Public {
			fn serialize<S>(&self, serializer: S) -> core::result::Result<S::Ok, S::Error>
			where
				S: $crate::serde::Serializer,
			{
				use $crate::Ss58Codec;
				serializer.serialize_str(&self.to_ss58check())
			}
		}

		impl<'de> $crate::serde::Deserialize<'de> for Public {
			fn deserialize<D>(deserializer: D) -> core::result::Result<Self, D::Error>
			where
				D: $crate::serde::Deserializer<'de>,
			{
				use $crate::{module_format_string_prelude::*, Ss58Codec};

				Public::from_ss58check(&String::deserialize(deserializer)?)
					.map_err(|e| $crate::serde::de::Error::custom(format!("{:?}", e)))
			}
		}
	};
}

#[cfg(not(feature = "serde"))]
#[doc(hidden)]
#[macro_export]
macro_rules! app_crypto_public_common_if_serde {
	() => {
		impl $crate::Derive for Public {}
	};
}

/// Declares Signature type which is functionally equivalent to `$sig`, but is new
/// Application-specific type whose identifier is `$key_type`.
/// For full functionality, app_crypto_public_common! must be called too.
/// Can only be used with `full_crypto` feature
#[doc(hidden)]
#[macro_export]
macro_rules! app_crypto_signature_full_crypto {
	($sig:ty, $key_type:expr, $crypto_type:expr) => {
		$crate::wrap! {
			/// A generic `AppPublic` wrapper type over $public crypto; this has no specific App.
			#[derive(Clone, Eq, PartialEq, Hash,
				$crate::codec::Encode,
				$crate::codec::Decode,
				$crate::RuntimeDebug,
				$crate::scale_info::TypeInfo,
			)]
			pub struct Signature($sig);
		}

		impl $crate::CryptoType for Signature {
			type Pair = Pair;
			type Public = Public;
			type Signature = Signature;
		}

		impl $crate::AppCrypto for Signature {
			type Public = Public;
			type Pair = Pair;
			type Signature = Signature;
			const ID: $crate::KeyTypeId = $key_type;
			const CRYPTO_ID: $crate::CryptoTypeId = $crypto_type;
		}
	};
}

/// Declares `Signature` type which is functionally equivalent to `$sig`, but is new
/// application-specific type whose identifier is `$key_type`.
/// For full functionality, `app_crypto_signature_common` must be called too.
/// Can only be used without `full_crypto` feature.
#[doc(hidden)]
#[macro_export]
macro_rules! app_crypto_signature_not_full_crypto {
	($sig:ty, $key_type:expr, $crypto_type:expr) => {
		$crate::wrap! {
			/// A generic `AppPublic` wrapper type over $public crypto; this has no specific App.
			#[derive(Clone, Eq, PartialEq, Hash,
				$crate::codec::Encode,
				$crate::codec::Decode,
				$crate::RuntimeDebug,
				$crate::scale_info::TypeInfo,
			)]
			pub struct Signature($sig);
		}

		impl $crate::CryptoType for Signature {
<<<<<<< HEAD
			type Public = Public;
			type Signature = Signature;
=======
			type Pair = Pair;
>>>>>>> a756baf3
		}

		impl $crate::AppCrypto for Signature {
			type Public = Public;
			type Pair = Pair;
			type Signature = Signature;
			const ID: $crate::KeyTypeId = $key_type;
			const CRYPTO_ID: $crate::CryptoTypeId = $crypto_type;
		}
	};
}

/// Declares `Signature` type which is functionally equivalent to `$sig`, but is new
/// application-specific type whose identifier is `$key_type`.
/// For full functionality, app_crypto_signature_(not)_full_crypto! must be called too.
#[doc(hidden)]
#[macro_export]
macro_rules! app_crypto_signature_common {
	($sig:ty, $key_type:expr) => {
		impl $crate::Deref for Signature {
			type Target = [u8];

			fn deref(&self) -> &Self::Target {
				self.0.as_ref()
			}
		}

		impl AsRef<[u8]> for Signature {
			fn as_ref(&self) -> &[u8] {
				self.0.as_ref()
			}
		}

		impl $crate::Signature for Signature {}

		impl $crate::AppSignature for Signature {
			type Generic = $sig;
		}

		impl<'a> TryFrom<&'a [u8]> for Signature {
			type Error = ();

			fn try_from(data: &'a [u8]) -> Result<Self, Self::Error> {
				<$sig>::try_from(data).map(Into::into)
			}
		}

		impl TryFrom<$crate::Vec<u8>> for Signature {
			type Error = ();

			fn try_from(data: $crate::Vec<u8>) -> Result<Self, Self::Error> {
				Self::try_from(&data[..])
			}
		}

		impl Signature {
			/// Convert into wrapped generic signature type.
			pub fn into_inner(self) -> $sig {
				self.0
			}
		}
	};
}

/// Implement bidirectional `From` and on-way `AsRef`/`AsMut` for two types, `$inner` and `$outer`.
///
/// ```rust
/// sp_application_crypto::wrap! {
///     pub struct Wrapper(u32);
/// }
/// ```
#[macro_export]
macro_rules! wrap {
	($( #[ $attr:meta ] )* struct $outer:ident($inner:ty);) => {
		$( #[ $attr ] )*
		struct $outer( $inner );
		$crate::wrap!($inner, $outer);
	};
	($( #[ $attr:meta ] )* pub struct $outer:ident($inner:ty);) => {
		$( #[ $attr ] )*
		pub struct $outer( $inner );
		$crate::wrap!($inner, $outer);
	};
	($inner:ty, $outer:ty) => {
		impl $crate::Wraps for $outer {
			type Inner = $inner;
		}
		impl From<$inner> for $outer {
			fn from(inner: $inner) -> Self {
				Self(inner)
			}
		}
		impl From<$outer> for $inner {
			fn from(outer: $outer) -> Self {
				outer.0
			}
		}
		impl AsRef<$inner> for $outer {
			fn as_ref(&self) -> &$inner {
				&self.0
			}
		}
		impl AsMut<$inner> for $outer {
			fn as_mut(&mut self) -> &mut $inner {
				&mut self.0
			}
		}
	}
}

/// Generate the given code if the pair type is available.
///
/// The pair type is available when `feature = "std"` || `feature = "full_crypto"`.
///
/// # Example
///
/// ```
/// sp_application_crypto::with_pair! {
///     pub type Pair = ();
/// }
/// ```
#[macro_export]
#[cfg(any(feature = "std", feature = "full_crypto"))]
macro_rules! with_pair {
	( $( $def:tt )* ) => {
		$( $def )*
	}
}

#[doc(hidden)]
#[macro_export]
#[cfg(all(not(feature = "std"), not(feature = "full_crypto")))]
macro_rules! with_pair {
	( $( $def:tt )* ) => {};
}<|MERGE_RESOLUTION|>--- conflicted
+++ resolved
@@ -20,13 +20,11 @@
 #![warn(missing_docs)]
 #![cfg_attr(not(feature = "std"), no_std)]
 
-<<<<<<< HEAD
-pub use sp_core::crypto::{key_types, CryptoType, CryptoTypeId, KeyTypeId};
-=======
-pub use sp_core::crypto::{key_types, CryptoTypeId, DeriveJunction, KeyTypeId, Ss58Codec};
->>>>>>> a756baf3
-#[doc(hidden)]
-pub use sp_core::crypto::{DeriveError, Pair, SecretStringError};
+#[doc(hidden)]
+pub use sp_core::crypto::{
+	key_types, CryptoType, CryptoTypeId, DeriveError, DeriveJunction, KeyTypeId, Pair,
+	SecretStringError, Ss58Codec,
+};
 #[doc(hidden)]
 pub use sp_core::{
 	self,
@@ -299,12 +297,9 @@
 		}
 
 		impl $crate::CryptoType for Public {
-<<<<<<< HEAD
-			type Public = Public;
-			type Signature = Signature;
-=======
-			type Pair = Pair;
->>>>>>> a756baf3
+			type Public = Public;
+			type Signature = Signature;
+			type Pair = Pair;
 		}
 
 		impl $crate::AppCrypto for Public {
@@ -483,12 +478,9 @@
 		}
 
 		impl $crate::CryptoType for Signature {
-<<<<<<< HEAD
-			type Public = Public;
-			type Signature = Signature;
-=======
-			type Pair = Pair;
->>>>>>> a756baf3
+			type Public = Public;
+			type Signature = Signature;
+			type Pair = Pair;
 		}
 
 		impl $crate::AppCrypto for Signature {
